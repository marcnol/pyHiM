# Configuration file for the Sphinx documentation builder.
#
# This file only contains a selection of the most common options. For a full
# list see the documentation:
# https://www.sphinx-doc.org/en/master/usage/configuration.html

# -- Path setup --------------------------------------------------------------

# If extensions (or modules to document with autodoc) are in another directory,
# add these directories to sys.path here. If the directory is relative to the
# documentation root, use os.path.abspath to make it absolute, like shown here.
#
import os
import sys

# Sphinx import all module with autodoc but don't need these modules to build API doc
autodoc_mock_imports = [
    "pympler",
    "apifish",
    "dask",
    "tqdm",
    "astropy",
    "tifffile",
    "scipy",
    "sklearn",
    "photutils",
    "cv2",
    "stardist",
    "csbdeep",
    "numba",
    "pylab",
    "skimage"
    ]

sys.path.insert(0, os.path.abspath('../../src/'))
sys.path.insert(0, os.path.abspath('../../src/fileProcessing'))

# -- Project information -----------------------------------------------------

project = 'pyHiM'
copyright = '2022, Marcelo Nollmann, Xavier Devos'
author = 'Marcelo Nollmann, Xavier Devos'

# The full version, including alpha/beta/rc tags
<<<<<<< HEAD
release = '0.7.1'
=======
release = '0.7.2'
>>>>>>> 815e09fd


# -- General configuration ---------------------------------------------------

# Add any Sphinx extension module names here, as strings. They can be
# extensions coming with Sphinx (named 'sphinx.ext.*') or your custom
# ones.
extensions = [
    'sphinx.ext.autodoc',   # include documentation from docstring
    'sphinx.ext.napoleon',  # allow google or numpy docstring
    'myst_parser',          # parse markdown files to be understood by sphinx
    "sphinxcontrib.mermaid",# mermaid extension for MyST
    "sphinx_panels",        # for creating panels like pandas or numpy main doc page
    "nbsphinx",             # include jupyter notebook file, WARNING: uncompatible with mermaid on ReadTheDocs
    "IPython.sphinxext.ipython_console_highlighting", # Resolve highlighting "literal_block" bug
]

mermaid_output_format = "png"

# Add any paths that contain templates here, relative to this directory.
templates_path = ['_templates']

# List of patterns, relative to source directory, that match files and
# directories to ignore when looking for source files.
# This pattern also affects html_static_path and html_extra_path.
exclude_patterns = ['_build', '**.ipynb_checkpoints']


# -- Options for HTML output -------------------------------------------------

# The theme to use for HTML and HTML Help pages.  See the documentation for
# a list of builtin themes.
#
html_theme = 'sphinx_book_theme'

html_context = {
   "default_mode": "light"
}

html_theme_options = {
    "repository_url": "https://github.com/marcnol/pyHiM",
    "use_repository_button": True,
    "use_edit_page_button": False,
    "path_to_docs": "docs",
    "logo_only": True,
}

html_logo = "_static/logo_pyHiM.png"

# Add any paths that contain custom static files (such as style sheets) here,
# relative to this directory. They are copied after the builtin static files,
# so a file named "default.css" will overwrite the builtin "default.css".
html_static_path = ['_static']

# You can use header bookmark links, locally;
# [](#header-anchor), or cross-file [](path/to/file.md#header-anchor). 
# To achieve this, use the myst_heading_anchors = DEPTH configuration option, 
# where DEPTH is the depth of header levels for which you wish to generate links.
# https://myst-parser.readthedocs.io/en/latest/syntax/optional.html?highlight=anchor#auto-generated-header-anchors
myst_heading_anchors = 2<|MERGE_RESOLUTION|>--- conflicted
+++ resolved
@@ -29,24 +29,20 @@
     "csbdeep",
     "numba",
     "pylab",
-    "skimage"
-    ]
+    "skimage",
+]
 
-sys.path.insert(0, os.path.abspath('../../src/'))
-sys.path.insert(0, os.path.abspath('../../src/fileProcessing'))
+sys.path.insert(0, os.path.abspath("../../src/"))
+sys.path.insert(0, os.path.abspath("../../src/fileProcessing"))
 
 # -- Project information -----------------------------------------------------
 
-project = 'pyHiM'
-copyright = '2022, Marcelo Nollmann, Xavier Devos'
-author = 'Marcelo Nollmann, Xavier Devos'
+project = "pyHiM"
+copyright = "2022, Marcelo Nollmann, Xavier Devos"
+author = "Marcelo Nollmann, Xavier Devos"
 
 # The full version, including alpha/beta/rc tags
-<<<<<<< HEAD
-release = '0.7.1'
-=======
-release = '0.7.2'
->>>>>>> 815e09fd
+release = "0.7.2"
 
 
 # -- General configuration ---------------------------------------------------
@@ -55,24 +51,24 @@
 # extensions coming with Sphinx (named 'sphinx.ext.*') or your custom
 # ones.
 extensions = [
-    'sphinx.ext.autodoc',   # include documentation from docstring
-    'sphinx.ext.napoleon',  # allow google or numpy docstring
-    'myst_parser',          # parse markdown files to be understood by sphinx
-    "sphinxcontrib.mermaid",# mermaid extension for MyST
-    "sphinx_panels",        # for creating panels like pandas or numpy main doc page
-    "nbsphinx",             # include jupyter notebook file, WARNING: uncompatible with mermaid on ReadTheDocs
-    "IPython.sphinxext.ipython_console_highlighting", # Resolve highlighting "literal_block" bug
+    "sphinx.ext.autodoc",  # include documentation from docstring
+    "sphinx.ext.napoleon",  # allow google or numpy docstring
+    "myst_parser",  # parse markdown files to be understood by sphinx
+    "sphinxcontrib.mermaid",  # mermaid extension for MyST
+    "sphinx_panels",  # for creating panels like pandas or numpy main doc page
+    "nbsphinx",  # include jupyter notebook file, WARNING: uncompatible with mermaid on ReadTheDocs
+    "IPython.sphinxext.ipython_console_highlighting",  # Resolve highlighting "literal_block" bug
 ]
 
 mermaid_output_format = "png"
 
 # Add any paths that contain templates here, relative to this directory.
-templates_path = ['_templates']
+templates_path = ["_templates"]
 
 # List of patterns, relative to source directory, that match files and
 # directories to ignore when looking for source files.
 # This pattern also affects html_static_path and html_extra_path.
-exclude_patterns = ['_build', '**.ipynb_checkpoints']
+exclude_patterns = ["_build", "**.ipynb_checkpoints"]
 
 
 # -- Options for HTML output -------------------------------------------------
@@ -80,11 +76,9 @@
 # The theme to use for HTML and HTML Help pages.  See the documentation for
 # a list of builtin themes.
 #
-html_theme = 'sphinx_book_theme'
+html_theme = "sphinx_book_theme"
 
-html_context = {
-   "default_mode": "light"
-}
+html_context = {"default_mode": "light"}
 
 html_theme_options = {
     "repository_url": "https://github.com/marcnol/pyHiM",
@@ -99,11 +93,11 @@
 # Add any paths that contain custom static files (such as style sheets) here,
 # relative to this directory. They are copied after the builtin static files,
 # so a file named "default.css" will overwrite the builtin "default.css".
-html_static_path = ['_static']
+html_static_path = ["_static"]
 
 # You can use header bookmark links, locally;
-# [](#header-anchor), or cross-file [](path/to/file.md#header-anchor). 
-# To achieve this, use the myst_heading_anchors = DEPTH configuration option, 
+# [](#header-anchor), or cross-file [](path/to/file.md#header-anchor).
+# To achieve this, use the myst_heading_anchors = DEPTH configuration option,
 # where DEPTH is the depth of header levels for which you wish to generate links.
 # https://myst-parser.readthedocs.io/en/latest/syntax/optional.html?highlight=anchor#auto-generated-header-anchors
 myst_heading_anchors = 2