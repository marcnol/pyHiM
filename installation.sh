#!/usr/bin/bash3
# Created on Tue May  4 09:23:56 2021
# @author: marcnol
# pyHiM installation script
#!/bin/bash


# for use in muse-LR:
# load conda otherwise install before running script
# module load  python/Anaconda/3-5.1.0

# create environment and install packages
conda create --name pyHiM python=3.7.2 dask numpy matplotlib astropy scikit-learn pandas
conda activate pyHiM
conda install photutils -c astropy
pip install mrc roipoly opencv-python tqdm stardist csbdeep pympler
pip install --upgrade tensorflow

# big-fish
cd $HOME/Repositories
git clone https://github.com/fish-quant/big-fish.git
cd big-fish && git checkout develop
ln -s $HOME/Repositories/big-fish/bigfish $HOME/Repositories/pyHiM/src/bigfish

# clone pyHiM
# make sure you copied SSH keys to GITHUB: https://docs.github.com/en/github/authenticating-to-github/generating-a-new-ssh-key-and-adding-it-to-the-ssh-agent
cd $HOME/Repositories
git clone git@github.com:marcnol/pyHiM.git
git checkout development

# settings
ln -s $HOME/Repositories/pyHiM/src/fileProcessing/cleanHiM_run.py $HOME/bin/cleanHiM

<<<<<<< HEAD
######################################################
#################### to package ######################
######################################################
# python3 setup.py sdist bdist_wheel
#

# Pack using docker:
# sudo docker build -t py_him .
#
# sudo docker save py_him >dist/docker_pyHiM.tar
# gzip dist/docker_pyHiM.tar

# Deploy docker container
# copy docker_pyHiM.tar.gz into server, then run
# docker import dist/docker_pyHiM.tar.gz new_py_him:latest
# then run by :
# docker run py_him

######################################################
################### to install pip version############
######################################################
# pip install pyHiM-0.3.0.tar.gz

######################################################
#################### to test #########################
######################################################
# pytest

######################################################
############# conventional installation ##############
######################################################
# conda create --name pyHiM python=3.7.2 dask numpy matplotlib astropy scikit-learn pandas
# conda activate pyHiM
# conda install photutils -c astropy
# pip install mrc roipoly opencv-python tqdm stardist csbdeep
# pip install --upgrade tensorflow

# +++ bigfish +++
# cd ~/Repositories
# git clone https://github.com/fish-quant/big-fish.git
# cd big-fish && git checkout develop
# ln -s $HOME/Repositories/big-fish/bigfish $HOME/Repositories/pyHiM/src/bigfish
#
# for an installation without environment:
#
# ln -s $HOME/Repositories/big-fish $HOME/anaconda3/lib/python3.7/bigfish

######################################################
############# upgrades                  ##############
######################################################
# conda update -c astropy astropy
# conda update photoutils -c astropy
# pip install update stardist
# pip install --upgrade pip
# pip install --upgrade dask
# conda install spyder=4.2.0

######################################################
# deprecated
# conda install -c sherpa sherpa numba
# conda install pandas
=======
>>>>>>> dc559511
<|MERGE_RESOLUTION|>--- conflicted
+++ resolved
@@ -31,67 +31,3 @@
 # settings
 ln -s $HOME/Repositories/pyHiM/src/fileProcessing/cleanHiM_run.py $HOME/bin/cleanHiM
 
-<<<<<<< HEAD
-######################################################
-#################### to package ######################
-######################################################
-# python3 setup.py sdist bdist_wheel
-#
-
-# Pack using docker:
-# sudo docker build -t py_him .
-#
-# sudo docker save py_him >dist/docker_pyHiM.tar
-# gzip dist/docker_pyHiM.tar
-
-# Deploy docker container
-# copy docker_pyHiM.tar.gz into server, then run
-# docker import dist/docker_pyHiM.tar.gz new_py_him:latest
-# then run by :
-# docker run py_him
-
-######################################################
-################### to install pip version############
-######################################################
-# pip install pyHiM-0.3.0.tar.gz
-
-######################################################
-#################### to test #########################
-######################################################
-# pytest
-
-######################################################
-############# conventional installation ##############
-######################################################
-# conda create --name pyHiM python=3.7.2 dask numpy matplotlib astropy scikit-learn pandas
-# conda activate pyHiM
-# conda install photutils -c astropy
-# pip install mrc roipoly opencv-python tqdm stardist csbdeep
-# pip install --upgrade tensorflow
-
-# +++ bigfish +++
-# cd ~/Repositories
-# git clone https://github.com/fish-quant/big-fish.git
-# cd big-fish && git checkout develop
-# ln -s $HOME/Repositories/big-fish/bigfish $HOME/Repositories/pyHiM/src/bigfish
-#
-# for an installation without environment:
-#
-# ln -s $HOME/Repositories/big-fish $HOME/anaconda3/lib/python3.7/bigfish
-
-######################################################
-############# upgrades                  ##############
-######################################################
-# conda update -c astropy astropy
-# conda update photoutils -c astropy
-# pip install update stardist
-# pip install --upgrade pip
-# pip install --upgrade dask
-# conda install spyder=4.2.0
-
-######################################################
-# deprecated
-# conda install -c sherpa sherpa numba
-# conda install pandas
-=======
->>>>>>> dc559511
