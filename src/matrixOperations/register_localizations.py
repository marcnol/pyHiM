#!/usr/bin/env python3
# -*- coding: utf-8 -*-
"""
Created on Tue Feb  8 15:00:35 2022

@author: marcnol

This class will handle correction of barcode positions from a table of local alignments

Remember that global alignments have already been corrected.

"""

# =============================================================================
# IMPORTS
# =============================================================================

import glob
import os

# to remove in a future version
import warnings

import numpy as np
from astropy.table import Table
from tqdm import trange

from fileProcessing.fileManagement import Folders, print_log, write_string_to_file
from imageProcessing.localization_table import LocalizationTable
from matrixOperations.filter_localizations import get_file_table_new_name

warnings.filterwarnings("ignore")


class RegisterLocalizations:
    def __init__(self, param):
        """
        Parameters
        ----------
        param : class
            Parameters
        """

        self.current_param = param
        self.alignment_results_table_read = False
        self.found_match = []

        if "toleranceDrift" in self.current_param.param_dict["buildsPWDmatrix"]:
            self.tolerance_drift = self.current_param.param_dict["buildsPWDmatrix"][
                "toleranceDrift"
            ]
        else:
            self.tolerance_drift = 1
            print_log(
                "# toleranceDrift not found. Set to {}!".format(self.tolerance_drift)
            )

        if (
            "remove_uncorrected_localizations"
            in self.current_param.param_dict["buildsPWDmatrix"]
        ):
            self.remove_uncorrected_localizations = self.current_param.param_dict[
                "buildsPWDmatrix"
            ]["remove_uncorrected_localizations"]
        else:
            self.remove_uncorrected_localizations = True

        if self.remove_uncorrected_localizations:
            print_log("# Uncorrected localizations will be removed!!")
        else:
            print_log("# Uncorrected localizations will be kept!!")

    def search_local_shift(self, roi, barcode, zxy_uncorrected):

        if self.alignment_results_table_read:
            return self.search_local_shift_block_3d(roi, barcode, zxy_uncorrected)
        else:  # no correction was applied because the localAlignmentTable was not found
            return zxy_uncorrected, {"below_tolerance": False}
            print("ERROR> did not found alignment_results_table")

    def search_local_shift_block_3d(self, roi, barcode, zxy_uncorrected):
        """
        Searches for local drift for a specific barcode in a given roi.
        If it exists then it adds to the uncorrected coordinates

        Parameters
        ----------
        roi : int
            roi used
        x_uncorrected : float
            x coordinate.
        y_uncorrected : float
            y coordinate.

        Returns
        -------
        x_corrected : float
            corrected x coordinate.
        y_corrected : float
            corrected y coordinate.

        """

        # gets blockSize
        block_size_xy = self.alignment_results_table[0]["blockXY"]

        # zxy coord in block reference coord system
        zxy_block = [np.floor(a / block_size_xy).astype(int) for a in zxy_uncorrected]

        # defines roi, barcode ID, and blocks for the localization
        n_roi = "ROI:" + str(roi)
        n_barcode = "barcode:" + "RT" + str(barcode)
        n_block_i = "block_i:" + str(zxy_block[1])
        n_block_j = "block_j:" + str(zxy_block[2])

        # finds the corresponding shift int the dictionary

        shifts = [
            self.dict_error_block_masks[n_roi][n_barcode][n_block_i][n_block_j]["shift_z"],
            self.dict_error_block_masks[n_roi][n_barcode][n_block_i][n_block_j]["shift_x"],
            self.dict_error_block_masks[n_roi][n_barcode][n_block_i][n_block_j]["shift_y"],
        ]

        if max(np.abs(shifts)) < self.tolerance_drift:
            zxy_corrected = [a + shift for a, shift in zip(zxy_uncorrected, shifts)]
            quality_correction = {"below_tolerance": True}
        else:
            zxy_corrected = zxy_uncorrected
<<<<<<< HEAD
            quality_correction = {"below_tolerance": False}
=======
            quality_correction = {'below_tolerance':False}
            # print(f">>> shift: {self.dictErrorBlockMasks[nROI][nBarcode][nBlock_i][nBlock_j]} | barcode: {nBarcode}")
>>>>>>> 1c6212e1

        return zxy_corrected, quality_correction

    def register_barcodes(self, barcode_map):
        """
        This function will take a barcode_map and a Table of 3D alignments to register barcode coordinates

        Returns
        -------
        None.

        """

        reference_fiducial = self.current_param.param_dict["alignImages"][
            "referenceFiducial"
        ]

        if "blockSize" in self.current_param.param_dict["alignImages"]:
            block_size = self.current_param.param_dict["alignImages"]["blockSize"]
        else:
            block_size = 256
            print_log("# blockSize not found. Set to {}!".format(block_size))

        print_log(
            f"\n$ Parameters:\n Blocksize = {block_size}\n Tolerance = {self.tolerance_drift}\n Reference barcode = {reference_fiducial}"
        )

        n_barcodes_roi = [], [], 0
        list_uncorrected_barcodes = []

        # loops over barcode Table rows in a given roi
        for i in trange(
            len(barcode_map.groups[0])
        ):  # i is the index of the barcode in barcode_map_roi
            barcode = barcode_map.groups[0]["Barcode #"][i]
            roi = barcode_map.groups[0]["ROI #"][i]

            # keeps the particle if the test passed
            x_uncorrected = barcode_map.groups[0]["ycentroid"][i]
            y_uncorrected = barcode_map.groups[0]["xcentroid"][i]
            z_uncorrected = barcode_map.groups[0]["zcentroid"][i]

            # Corrects XYZ coordinate of barcode if localDriftCorrection is available
            zxy_uncorrected = [z_uncorrected, x_uncorrected, y_uncorrected]
            rt_barcode = "RT" + str(barcode)

            if (
                rt_barcode
                not in self.current_param.param_dict["alignImages"]["referenceFiducial"]
            ):
                zxy_corrected, quality_correction = self.search_local_shift(
                    roi, barcode, zxy_uncorrected
                )
            else:
                # if it is the reference cycle, then it does not correct coordinates
                zxy_corrected = zxy_uncorrected

            if not quality_correction["below_tolerance"]:
                list_uncorrected_barcodes.append(i)

                if self.remove_uncorrected_localizations:
                    # will remove localizations that cannot be corrected
                    zxy_corrected = [np.nan, np.nan, np.nan]
                    # print(f">>> Removed localization #{i} from barcode: {RTbarcode} to {zxy_corrected}")
                else:
                    # will keep uncorrected localizations
                    pass

            # rewrites corrected XYZ values to Table
<<<<<<< HEAD
            barcode_map.groups[0]["ycentroid"][i] = zxy_corrected[1]
            barcode_map.groups[0]["xcentroid"][i] = zxy_corrected[2]
=======
            # if not quality_correction['below_tolerance'] and self.remove_uncorrected_localizations:
                # print(f" $ Before correction: {barcodeMap.groups[0][i]} ")

            barcodeMap.groups[0]["ycentroid"][i] = zxy_corrected[1]
            barcodeMap.groups[0]["xcentroid"][i] = zxy_corrected[2]
>>>>>>> 1c6212e1
            if self.ndims > 2:
                barcode_map.groups[0]["zcentroid"][i] = zxy_corrected[0]

            # if not quality_correction['below_tolerance'] and self.remove_uncorrected_localizations:
                # print(f" $ After correction: {barcodeMap.groups[0][i]} ")
            
        if self.remove_uncorrected_localizations:
            print_log(
                f"$ {len(list_uncorrected_barcodes)} localizations out of {len(barcode_map.groups[0])} were removed."
            )
        else:
            print_log(
                f"$ {len(list_uncorrected_barcodes)} localizations out of {len(barcode_map.groups[0])} were uncorrected."
            )

        return barcode_map

    def load_local_alignment(self):

        if "None" in self.current_param.param_dict["alignImages"]["localAlignment"]:
            print_log(
                "\n\n$ localAlignment option set to {}".format(
                    self.current_param.param_dict["alignImages"]["localAlignment"]
                )
            )
            return False, Table()
        else:
            return self._load_local_alignment()

    def _load_local_alignment(self):
        mode = self.current_param.param_dict["alignImages"]["localAlignment"]
        local_alignment_filename = (
            self.data_folder.output_files["alignImages"].split(".")[0]
            + "_"
            + mode
            + ".dat"
        )

        if os.path.exists(local_alignment_filename):
            self.alignment_results_table = Table.read(
                local_alignment_filename, format="ascii.ecsv"
            )
            self.alignment_results_table_read = True

            # builds dict of local alignments
            self.build_local_alignment_dict()

            print_log(
                "$ LocalAlignment file loaded: {}\n$ Will correct coordinates using {} alignment".format(
                    local_alignment_filename, mode
                )
            )
            print_log(
                "$ Number of records: {}".format(len(self.alignment_results_table))
            )
        else:
            print_log(
                "\n\n# Warning: could not find localAlignment: {}\n Proceeding with only global alignments...".format(
                    local_alignment_filename
                )
            )
            self.alignment_results_table_read = False
            self.alignment_results_table = Table()
            self.dict_error_block_masks = Table()

    def build_local_alignment_dict(self):
        """
        Builds dictionary of local corrections for each ROI, barcode cycle, and block combination

        Parameters
        ----------
        self.alignment_results_table: astropy Table
            alignment_results_table table

        self.alignment_results_table_read: Boolean
            True when alignment_results_table table was read from disk

        Returns
        -------
        exit_code: Boolean

        self.dict_error_block_masks: dict

        """
        if not self.alignment_results_table_read:
            print_log("Did not find alignment_results_table. Cannot continue")
            return False
        else:
            alignment_results_table = self.alignment_results_table

        # gets block_size
        block_size_xy = alignment_results_table[0]["blockXY"]

        dict_error_block_masks = {}

        for row in alignment_results_table:
            n_roi = "ROI:" + str(row["ROI #"])
            n_barcode = "barcode:" + row["label"]
            n_block_i = "block_i:" + str(row["block_i"])
            n_block_j = "block_j:" + str(row["block_j"])

            if n_roi not in dict_error_block_masks.keys():
                dict_error_block_masks[n_roi] = {}

            if n_barcode not in dict_error_block_masks[n_roi].keys():
                dict_error_block_masks[n_roi][n_barcode] = {}

            if n_block_i not in dict_error_block_masks[n_roi][n_barcode].keys():
                dict_error_block_masks[n_roi][n_barcode][n_block_i] = {}

            if n_block_j not in dict_error_block_masks[n_roi][n_barcode][n_block_i].keys():
                dict_error_block_masks[n_roi][n_barcode][n_block_i][n_block_j] = {}

            dict_error_block_masks[n_roi][n_barcode][n_block_i][n_block_j] = {
                "shift_z": row["shift_z"],
                "shift_x": row["shift_x"],
                "shift_y": row["shift_y"],
                "quality_xy": row["quality_xy"],
                "quality_zy": row["quality_zy"],
                "quality_zx": row["quality_zx"],
            }

        self.dict_error_block_masks = dict_error_block_masks
        return True

    def register_barcode_map_file(self, file):

        if "3D" in file:
            self.ndims = 3
        else:
            self.ndims = 2

        # loads barcode coordinate Tables
        table = LocalizationTable()
        barcode_map_full, unique_barcodes = table.load(file)

        # checks that everything is OK
        if len(barcode_map_full) < 1:
            print_log(f"\nWARNING>{file} contains an empty table!")
            return None

        if "comments" in barcode_map_full.meta.keys():
            if "registered" in barcode_map_full.meta["comments"]:
                print_log(
                    f"\nWARNING>{file} contains a table thas was already registered! \nWill not do anything"
                )
                return None

        # preserves original copy of table for safe keeping
        new_file = get_file_table_new_name(file)
        table.save(new_file, barcode_map_full)
        barcode_map_full_unregistered = barcode_map_full.copy()

        # indexes table by ROI
        barcode_map_roi, number_rois = table.decode_rois(barcode_map_full)

        for i_roi in range(number_rois):

            # creates sub Table for this ROI
            barcode_map = barcode_map_roi.groups[i_roi]
            n_roi = barcode_map["ROI #"][0]
            print_log(f"\nProcessing barcode localization Table for ROI: {n_roi}")

            # registers localizations
            barcode_map = self.register_barcodes(barcode_map)

        # saves and plots registered barcode coordinate Tables
        table.save(file, barcode_map, comments="registered")
        table.plot_distribution_fluxes(
            barcode_map, [file.split(".")[0], "_registered", "_barcode_stats", ".png"]
        )
        table.plots_localizations(
            barcode_map,
            [file.split(".")[0], "_registered", "_barcode_localizations", ".png"],
        )
        table.compares_localizations(
            barcode_map,
            barcode_map_full_unregistered,
            [file.split(".")[0], "_registered", "_barcode_comparisons", ".png"],
        )

    def register(self):

        """
        Function that registers barcodes using a local drift correction table produced by *alignImages3D*


        Returns
        -------
        None.

        """
        session_name = "register_localizations"

        # processes folders and files
        self.data_folder = Folders(self.current_param.param_dict["rootFolder"])
        print_log("\n===================={}====================\n".format(session_name))
        print_log("$ folders read: {}".format(len(self.data_folder.list_folders)))
        write_string_to_file(
            self.current_param.param_dict["fileNameMD"],
            "## {}\n".format(session_name),
            "a",
        )
        label = "barcode"

        current_folder = self.current_param.param_dict["rootFolder"]
        self.data_folder.create_folders(current_folder, self.current_param)
        print_log("> Processing Folder: {}".format(current_folder))

        # Loads localAlignment if it exists
        self.load_local_alignment()

        if not self.alignment_results_table_read:
            print_log(
                f"Unable to find aligment table.\nDid you run alignImages3D?\n\n Aborted."
            )
            return

        # iterates over barcode localization tables in the current folder
        files = [
            x
            for x in glob.glob(
                self.data_folder.output_files["segmentedObjects"]
                + "_*"
                + label
                + ".dat"
            )
        ]

        if len(files) < 1:
            print_log("No localization table found to process!")
            return

        for file in files:
            self.register_barcode_map_file(file)

        print_log(f" {len(files)} barcode tables processed in {current_folder}")<|MERGE_RESOLUTION|>--- conflicted
+++ resolved
@@ -126,12 +126,7 @@
             quality_correction = {"below_tolerance": True}
         else:
             zxy_corrected = zxy_uncorrected
-<<<<<<< HEAD
             quality_correction = {"below_tolerance": False}
-=======
-            quality_correction = {'below_tolerance':False}
-            # print(f">>> shift: {self.dictErrorBlockMasks[nROI][nBarcode][nBlock_i][nBlock_j]} | barcode: {nBarcode}")
->>>>>>> 1c6212e1
 
         return zxy_corrected, quality_correction
 
@@ -201,16 +196,11 @@
                     pass
 
             # rewrites corrected XYZ values to Table
-<<<<<<< HEAD
+            # if not quality_correction['below_tolerance'] and self.remove_uncorrected_localizations:
+                # print(f" $ Before correction: {barcodeMap.groups[0][i]} ")
+
             barcode_map.groups[0]["ycentroid"][i] = zxy_corrected[1]
             barcode_map.groups[0]["xcentroid"][i] = zxy_corrected[2]
-=======
-            # if not quality_correction['below_tolerance'] and self.remove_uncorrected_localizations:
-                # print(f" $ Before correction: {barcodeMap.groups[0][i]} ")
-
-            barcodeMap.groups[0]["ycentroid"][i] = zxy_corrected[1]
-            barcodeMap.groups[0]["xcentroid"][i] = zxy_corrected[2]
->>>>>>> 1c6212e1
             if self.ndims > 2:
                 barcode_map.groups[0]["zcentroid"][i] = zxy_corrected[0]
 
