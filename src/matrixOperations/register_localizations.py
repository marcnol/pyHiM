--- conflicted
+++ resolved
@@ -57,13 +57,25 @@
             ]
             if isinstance(self.tolerance_drift, int):
                 # defines a tuple suitable for anisotropic tolerance_drift (z,x,y)
-                self.tolerance_drift = (self.tolerance_drift,self.tolerance_drift,self.tolerance_drift)
+                self.tolerance_drift = (
+                    self.tolerance_drift,
+                    self.tolerance_drift,
+                    self.tolerance_drift,
+                )
             elif len(self.tolerance_drift) != 3:
-                self.tolerance_drift = (3,1,1) # defines default anisotropic tolerance_drift (z,x,y)
+                self.tolerance_drift = (
+                    3,
+                    1,
+                    1,
+                )  # defines default anisotropic tolerance_drift (z,x,y)
             elif isinstance(self.tolerance_drift, list):
                 self.tolerance_drift = tuple(self.tolerance_drift)
         else:
-            self.tolerance_drift = (3,1,1) # defines default anisotropic tolerance_drift (z,x,y)
+            self.tolerance_drift = (
+                3,
+                1,
+                1,
+            )  # defines default anisotropic tolerance_drift (z,x,y)
             print_log(
                 "# toleranceDrift not found. Set to {}!".format(self.tolerance_drift)
             )
@@ -84,7 +96,6 @@
             print_log("# Uncorrected localizations will be kept!!")
 
     def search_local_shift(self, roi, barcode, zxy_uncorrected):
-
         if self.alignment_results_table_read:
             return self.search_local_shift_block_3d(roi, barcode, zxy_uncorrected)
         else:  # no correction was applied because the localAlignmentTable was not found
@@ -142,13 +153,15 @@
         accepts_localization = False
         if isinstance(self.tolerance_drift, tuple):
             # makes list with comparisons per axis
-            check = [np.abs(shift)<tol for shift,tol in zip(shifts,self.tolerance_drift)]
+            check = [
+                np.abs(shift) < tol for shift, tol in zip(shifts, self.tolerance_drift)
+            ]
             if all(check):
-                accepts_localization = True # only if tolerance is passed in all axes the localization is kept
-        else: # defaults to previous usage with isotropic tolerance
+                accepts_localization = True  # only if tolerance is passed in all axes the localization is kept
+        else:  # defaults to previous usage with isotropic tolerance
             if max(np.abs(shifts)) < self.tolerance_drift:
                 accepts_localization = True
-                
+
         if accepts_localization:
             zxy_corrected = [a + shift for a, shift in zip(zxy_uncorrected, shifts)]
             quality_correction = {"below_tolerance": True}
@@ -216,28 +229,10 @@
                         # will keep uncorrected localizations
                         pass
 
-<<<<<<< HEAD
-            if RTbarcode not in self.param.param["alignImages"]["referenceFiducial"]:
-                zxy_corrected, quality_correction = self.searchLocalShift(ROI, barcode, zxy_uncorrected)
-                if not quality_correction['below_tolerance']:
-                    list_uncorrected_barcodes.append(i) 
-                    if self.remove_uncorrected_localizations:
-                        # will remove localizations that cannot be corrected
-                        zxy_corrected = [np.nan, np.nan, np.nan]
-                        # print(f">>> Removed localization #{i} from barcode: {RTbarcode} to {zxy_corrected}")
-                    else:
-                        # will keep uncorrected localizations
-                        pass
             else:
                 # if it is the reference cycle, then it does not correct coordinates
                 zxy_corrected = zxy_uncorrected
-                
-=======
-            else:
-                # if it is the reference cycle, then it does not correct coordinates
-                zxy_corrected = zxy_uncorrected
-
->>>>>>> 815e09fd
+
             # rewrites corrected XYZ values to Table
             # if not quality_correction['below_tolerance'] and self.remove_uncorrected_localizations:
             # print(f" $ Before correction: {barcodeMap.groups[0][i]} ")
@@ -262,7 +257,6 @@
         return barcode_map
 
     def load_local_alignment(self):
-
         if "None" in self.current_param.param_dict["alignImages"]["localAlignment"]:
             print_log(
                 "\n\n$ localAlignment option set to {}".format(
@@ -370,7 +364,6 @@
         return True
 
     def register_barcode_map_file(self, file):
-
         if "3D" in os.path.basename(file):
             self.ndims = 3
         else:
@@ -378,7 +371,9 @@
 
         # loads barcode coordinate Tables
         table = LocalizationTable()
-        barcode_map_full, _ = table.load(file) # barcode_map_full, unique_barcodes = table.load(file)
+        barcode_map_full, _ = table.load(
+            file
+        )  # barcode_map_full, unique_barcodes = table.load(file)
 
         # checks that everything is OK
         if len(barcode_map_full) < 1:
@@ -401,7 +396,6 @@
         barcode_map_roi, number_rois = table.decode_rois(barcode_map_full)
 
         for i_roi in range(number_rois):
-
             # creates sub Table for this ROI
             barcode_map = barcode_map_roi.groups[i_roi]
             n_roi = barcode_map["ROI #"][0]
@@ -426,7 +420,6 @@
         )
 
     def register(self):
-
         """
         Function that registers barcodes using a local drift correction table produced by *alignImages3D*
 
@@ -457,13 +450,22 @@
         self.load_local_alignment()
 
         if not self.alignment_results_table_read:
-            print_log(
-                "Unable to find aligment table.\nDid you run alignImages3D?\n\n "
-            )
-            sys.exit("ERROR: Expected to find: {}--> Aborting.".format(self.local_alignment_filename))
+            print_log("Unable to find aligment table.\nDid you run alignImages3D?\n\n ")
+            sys.exit(
+                "ERROR: Expected to find: {}--> Aborting.".format(
+                    self.local_alignment_filename
+                )
+            )
 
         # iterates over barcode localization tables in the current folder
-        files = list(glob.glob(self.data_folder.output_files["segmentedObjects"]+"_*"+label+".dat"))
+        files = list(
+            glob.glob(
+                self.data_folder.output_files["segmentedObjects"]
+                + "_*"
+                + label
+                + ".dat"
+            )
+        )
 
         if len(files) < 1:
             print_log("No localization table found to process!")
