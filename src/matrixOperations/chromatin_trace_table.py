#!/usr/bin/env python3
# -*- coding: utf-8 -*-
"""
Created on Thu Feb 10 12:33:57 2022

@author: marcnol

trace table management class

"""


# =============================================================================
# IMPORTS
# =============================================================================

import os
import sys

import matplotlib.pyplot as plt
from matplotlib.collections import PatchCollection
from matplotlib.patches import Polygon
import numpy as np
from apifish.stack.io import read_table_from_ecsv, save_table_to_ecsv
from astropy.table import Table, vstack
from stardist import random_label_cmap
import matplotlib
from tqdm import tqdm

from fileProcessing.fileManagement import print_log
from imageProcessing.localization_table import (
    build_color_dict,
    decode_rois,
    plots_localization_projection,
)

lbl_cmap = random_label_cmap()
font = {"weight": "normal", "size": 22}
matplotlib.rc("font", **font)

# to remove in a future version
import warnings

warnings.filterwarnings("ignore")


class ChromatinTraceTable:
    def __init__(self, xyz_unit="micron", genome_assembly="mm10"):
        self.a = 1
        self.xyz_unit = xyz_unit
        self.genome_assembly = genome_assembly

    def initialize(self):
        self.data = Table(
            names=(
                "Spot_ID",
                "Trace_ID",
                "x",
                "y",
                "z",
                "Chrom",
                "Chrom_Start",
                "Chrom_End",
                "ROI #",
                "Mask_id",
                "Barcode #",
                "label",
            ),
            dtype=("S2", "S2", "f4", "f4", "f4", "S2", "int", "int", "int", "int", "int", "S2",),
        )

        self.data.meta["comments"] = [
            "xyz_unit={}".format(self.xyz_unit),
            "genome_assembly={}".format(self.genome_assembly),
        ]

    def load(self, file):
        """
        Loads chromatin trace table

        Parameters
        ----------
        filename_barcode_coordinates : string
            filename with chromatin trace table

        Returns
        -------
        chromatin trace table : Table()
        unique_barcodes: list
            lis of unique barcodes read from chromatin trace table

        """
        if os.path.exists(file):
            trace_table = read_table_from_ecsv(file)
            print_log("$ Successfully loaded chromatin trace table: {}".format(file))
        else:
            print("\n\n# ERROR: could not find chromatin trace table: {}".format(file))
            sys.exit()

        self.data = trace_table

        return trace_table

    def save(self, file_name, table, comments=""):
        """
        Saves output table

        Parameters
        ----------
        file_name: string
            filename of table.
        table: astropy Table
            Table to be written to file.
        comments : list of strings, optional
            Will output as comments to the header. The default is [].

        Returns
        -------
        None.

        """
        print(f"Saving output table as {file_name} ...")

        try:
            table.meta["comments"].append(comments)
        except KeyError:
            table.meta["comments"] = [comments]

        save_table_to_ecsv(table, file_name)

        """
        table.write(
            file_name,
            format="ascii.ecsv",
            overwrite=True,
        )
        """

    def append(self, table):
        """
        appends <table> to self.data

        Parameters
        ----------
        table : astropy table
            table to append to existing self.data table.

        Returns
        -------
        None.

        """

        self.data = vstack([self.data, table])

    def filter_traces_by_coordinate(self, coor="z", coor_min=0.0, coor_max=np.inf):
        """
        This function will remove the spots that are outside coordinate limits

        Parameters
        ----------
        coor : string, optional
            which coordinate to process ('x','y' or 'z'). The default is 'z'.
        coor_min : float, optional
            minimum value. The default is 0..
        coor_max : float, optional
            maximum value. The default is np.inf.

        Returns
        -------
        updated trace table is kept in self.data

        """
        trace_table = self.data

        if len(trace_table) > 0:

            # indexes trace file
            trace_table_indexed = trace_table.group_by("Trace_ID")

            # iterates over traces
            print(f"\n$ Will keep localizations with {coor_min} < {coor} < {coor_max}.")
            print(f"$ Number of original spots / traces: {len(trace_table)} / {len(trace_table_indexed.groups)}")

            coordinates = []
            rows_to_remove = []
            for idx, row in enumerate(trace_table):
                coordinate = float(row[coor])

                if coordinate < coor_min or coordinate > coor_max:
                    rows_to_remove.append(idx)
                    # coordinates.append(coordinate)

            print(f"$ Number of spots to remove: {len(rows_to_remove)}")

            trace_table.remove_rows(rows_to_remove)

            if len(trace_table) > 0:
                trace_table_indexed = trace_table.group_by("Trace_ID")
                number_traces_left = len(trace_table_indexed.groups)
            else:
                number_traces_left = 0

            print(f"$ Number of spots / traces left: {len(trace_table)} / {number_traces_left}")

        else:
            print("! Error: you are trying to filter an empty trace table!")
        self.data = trace_table

    def barcode_statistics(self, trace_table):
        """
        calculates the number of times a barcode is repeated in a trace for all traces in a trace table

        Parameters
        ----------
        trace_table : ASTROPY table
            trace table.

        Returns
        -------
        collective_barcode_stats : dict
            dict with barcode identities as keys and a list of the number of times it was present in each trace treated.

        """
        collective_barcode_stats = dict()

        trace_table_indexed = trace_table.group_by("Trace_ID")

        # iterates over traces
        print("$ Calculating barcode stats...")

        for idx, trace in enumerate(tqdm(trace_table_indexed.groups)):
            unique_barcodes = list(set(trace["Barcode #"].data))
            number_unique_barcodes = len(unique_barcodes)
            barcodes = list(trace["Barcode #"].data)
            number_barcodes = len(barcodes)

            # if number_unique_barcodes < number_barcodes:

            barcode_stats = dict()
            for barcode in unique_barcodes:

                barcode_rep = barcodes.count(barcode)
                barcode_stats[str(barcode)] = barcode_rep

                if str(barcode) in collective_barcode_stats.keys():
                    collective_barcode_stats[str(barcode)].append(barcode_rep)
                else:
                    collective_barcode_stats[str(barcode)] = [barcode_rep]

        return collective_barcode_stats

    def plots_barcode_statistics(self, collective_barcode_stats, file_name="barcode_stats", kind="violin", norm=True):
        """
        plots the collecive_bracode stats (see previous function)

        Parameters
        ----------
        collective_barcode_stats : dict
            dict with barcode identities as keys and a list of the number of times it was present in each trace treated.
        file_name : str, optional
            output filename for saving figure. The default is 'barcode_stats.png'.
        kind : str, optional
            Options for plotting styles: 'violin' or 'matrix'. The default is 'violin'.

        Returns
        -------
        None.

        """
        sorted_barcodes = sorted([int(x) for x in collective_barcode_stats.keys()])
        data = [collective_barcode_stats[str(key)] for key in sorted_barcodes]

        fig, (ax1) = plt.subplots(nrows=1, ncols=1, figsize=(15, 15))

        if norm:
            label, density = "frequency", True
        else:
            label, density = "counts", False

        ax1.set_title("Distribution of barcodes per trace")

        if "violin" in kind:
            ax1.set_ylabel("number of barcodes")
            ax1.violinplot(data)

            ax1.set_xticks(np.arange(1, len(sorted_barcodes) + 1), labels=sorted_barcodes)
            ax1.set_xlim(0.25, len(sorted_barcodes) + 0.75)
            ax1.set_ylim(0.0, 10)
            ax1.set_xlabel("barcode id")

        elif "matrix":
            bins = range(1, 10)
            matrix = np.zeros((len(sorted_barcodes), len(bins) - 1))
            for idx, barcode_data in enumerate(data):
                matrix[idx, :], _ = np.histogram(barcode_data, bins=bins, density=density)
            bin_number = [x for x in bins]
            pos = ax1.imshow(np.transpose(matrix), cmap="Reds")
            ax1.set_xticks(np.arange(matrix.shape[0]), sorted_barcodes)
            ax1.set_yticks(np.arange(0, len(bins)), bin_number)
            ax1.set_ylabel("number of barcodes")
            ax1.set_xlabel("barcode id")
            fig.colorbar(pos, ax=ax1, location="bottom", anchor=(0.5, 1), shrink=0.4, label=label)

        fig.savefig(file_name + ".png")

    def filter_repeated_barcodes(self, trace_file="mock"):
        """
        This function will remove the barcodes that are present more than once in a trace. 
        All other barcodes are kept.

        Parameters
        ----------


        Returns
        -------
        updated trace table is kept in self.data

        """
        trace_table = self.data
        trace_table_new = trace_table.copy()
        print("\n$ Removing spots with repeated barcodes...")
        if len(trace_table) > 0:

            # indexes trace file
            trace_table_indexed = trace_table.group_by("Trace_ID")

            # iterates over traces
            print(f"\n$ Number of original \n spots: {len(trace_table)} \n traces: {len(trace_table_indexed.groups)}")

            # calculates the statistics for the table before processing
            collective_barcode_stats = self.barcode_statistics(trace_table)

            # plots statistics of barcodes and saves in file
            self.plots_barcode_statistics(
                collective_barcode_stats, file_name=trace_file + "_before", kind="matrix", norm=True
            )

            # iterates over traces
            spots_to_remove = list()
            for idx, trace in enumerate(tqdm(trace_table_indexed.groups)):

                unique_barcodes = list(set(trace["Barcode #"].data))
                number_unique_barcodes = len(unique_barcodes)
                barcodes = list(trace["Barcode #"].data)
                number_barcodes = len(barcodes)

                if number_unique_barcodes < number_barcodes:
                    trace_indexed_by_barcode = trace.group_by("Barcode #")

                    for row in trace_indexed_by_barcode:
                        barcode = row["Barcode #"].data
                        barcode_rep = barcodes.count(barcode)

                        # if a barcode is more than once I will remove both instances
                        if barcode_rep > 1:
                            spots_to_remove.append(row["Spot_ID"])

            print(f"$ Number of spots to remove: {len(spots_to_remove)}")
            print("$ Removing repeated spots...")

            rows_to_remove = list()
            for idx, row in enumerate(trace_table):
                spot_id = row["Spot_ID"]

                if spot_id in spots_to_remove:
                    rows_to_remove.append(idx)

            trace_table_new.remove_rows(rows_to_remove)

            print(f"$ Number of rows to remove: {len(rows_to_remove)}")

            if len(trace_table_new) > 0:
                trace_table_indexed = trace_table_new.group_by("Trace_ID")
                number_traces_left = len(trace_table_indexed.groups)
            else:
                number_traces_left = 0

            print(
                f"$ After filtering, I see \n spots: {len(trace_table_new)} \n traces: {len(trace_table_indexed.groups)}"
            )

            # calculates the statistics for the table before processing
            collective_barcode_stats_new = self.barcode_statistics(trace_table_new)

            # plots statistics of barcodes and saves in file
            self.plots_barcode_statistics(
                collective_barcode_stats_new, file_name=trace_file + "_filtered", kind="matrix", norm=False
            )

        else:
            print("! Error: you are trying to filter an empty trace table!")
        self.data = trace_table_new


    def remove_duplicates(self, ):
        """
        removes duplicated (identical) barcodes

        Parameters
        ----------


        Returns
        -------
        trace_table : ASTROPY Table
            output trace table.
        """
        trace_table = self.data
        trace_table_new = trace_table.copy()
        print("\n$ Removing duplicated barcodes...")
        if len(trace_table) > 0:

            # indexes trace file
            trace_table_indexed = trace_table.group_by("Spot_ID")
            
            # finds barcodes with the same UID and stores UIDs in list
            spots_to_remove = list()
            for idx, trace in enumerate(tqdm(trace_table_indexed.groups)):
                if len(trace)>1:
                    spots_to_remove.append(trace["Spot_ID"][0])
            
            # finds row of the first offending barcode
            # this only removes one of the duplicated barcodes --> assumes at most there are two copies
            rows_to_remove = list()
            for idx, row in enumerate(trace_table):
                spot_id = row["Spot_ID"]
                if spot_id in spots_to_remove:
                    rows_to_remove.append(idx)
                    spots_to_remove.remove(spot_id)
                    
            # removes from table
            trace_table_new.remove_rows(rows_to_remove)

            print(f"$ Number of rows to remove: {len(rows_to_remove)}")

            if len(trace_table_new) > 0:
                trace_table_indexed = trace_table_new.group_by("Trace_ID")
                number_traces_left = len(trace_table_indexed.groups)
            else:
                number_traces_left = 0

            print(
                f"$ After filtering, I see \n spots: {len(trace_table_new)} \n traces: {number_traces_left}"
            )

        else:
            print("! Error: you are trying to filter an empty trace table!")
            
        self.data = trace_table_new
        
    def remove_barcode(self, remove_barcode = None):
        """
        Removes a specific barcode from a trace table        

        Returns
        -------
        trace_table : ASTROPY Table
            output trace table.
        """
        
        if remove_barcode is not None:

            print("\n$ Removing barcode <{}>".format(remove_barcode))
            
            trace_table = self.data
            trace_table_new = trace_table.copy()

            # indexes trace file
            trace_table_indexed = trace_table.group_by("Barcode #")
            number_barcodes_before = len(trace_table_indexed.groups)
            
            # iterates over traces
            spots_to_remove = list()
            for idx, sub_table_barcode in enumerate(tqdm(trace_table_indexed.groups)):
                barcode_name =  list(set(sub_table_barcode["Barcode #"]))
                if int(remove_barcode) in barcode_name:
                    print("$ Found barcode: {}".format(barcode_name))

                    for row in sub_table_barcode:
                        spots_to_remove.append(row["Spot_ID"])

            print(f"$ Number of spots to remove: {len(spots_to_remove)}")

            # builds the list with the rows to remove
            rows_to_remove = list()
            for idx, row in enumerate(trace_table):
                spot_id = row["Spot_ID"]

                if spot_id in spots_to_remove:
                    rows_to_remove.append(idx)
                    
            # removes targetted spots
            trace_table_new.remove_rows(rows_to_remove)
            
            # provides statistics
            trace_table_indexed_new = trace_table_new.group_by("Barcode #")
            number_barcodes_left = len(trace_table_indexed_new.groups)
            print(f"\n$ Number of barcodes \n\t original: {number_barcodes_before} \n\t after: {number_barcodes_left}")

        self.data = trace_table_new


        
    def filter_traces_by_n(self, minimum_number_barcodes=2):
        """
        Removes rows in trace table with less than `minimum_number_barcodes` barcodes

        Parameters
        ----------
        trace_table : ASTROPY Table
            input trace table.
        minimum_number_barcodes : TYPE, optional
            minimum number of barcodes in trace. The default is 1.

        Returns
        -------
        trace_table : ASTROPY Table
            output trace table.

        """

        trace_table = self.data

        # indexes trace file
        trace_table_indexed = trace_table.group_by("Trace_ID")

        # iterates over traces
        print(f"\n$ Will keep traces with {minimum_number_barcodes } spots")
        print(f"$ Number of original spots / traces: {len(trace_table)} / {len(trace_table_indexed.groups)}")

        barcodes_to_remove = []

        for idx, trace in enumerate(trace_table_indexed.groups):

            number_unique_barcodes = len(list(set(trace["Barcode #"].data)))

            if number_unique_barcodes < minimum_number_barcodes:
                barcodes_to_remove.append(list(trace["Spot_ID"].data))

        print(f"$ Number of traces to remove: {len(barcodes_to_remove)}")

        list_barcode_to_remove = []
        for barcodes in barcodes_to_remove:
            for x in barcodes:
                list_barcode_to_remove.append(x)

        rows_to_remove = []

        for idx, row in enumerate(trace_table):
            spot_id = row["Spot_ID"]

            if spot_id in list_barcode_to_remove:
                rows_to_remove.append(idx)

        trace_table.remove_rows(rows_to_remove)
        if len(trace_table) > 0:
            trace_table_indexed = trace_table.group_by("Trace_ID")
            number_traces_left = len(trace_table_indexed.groups)
        else:
            number_traces_left = 0

        print(f"$ Number of spots / traces left: {len(trace_table)} / {number_traces_left}")

        self.data = trace_table

    def plots_traces(self, filename_list, masks=np.zeros((2048, 2048)), pixel_size=[0.1, 0.1, 0.25]):

        """
        This function plots 3 subplots (xy, xz, yz) with the localizations.
        One figure is produced per ROI.

        Parameters
        ----------

        filename_list: list
            filename
        """

        data = self.data

        # indexes table by ROI
        data_indexed, number_rois = decode_rois(data)

        for i_roi in range(number_rois):

            # creates sub Table for this ROI
            data_roi = data_indexed.groups[i_roi]
            n_roi = data_roi["ROI #"][0]
            print(f"Plotting barcode localization map for ROI: {n_roi}")
            color_dict = build_color_dict(data_roi, key="Barcode #")
            n_barcodes = np.unique(data_roi["Barcode #"]).shape[0]

            # initializes figure
            fig = plt.figure(constrained_layout=False)
            im_size = 20
            fig.set_size_inches((im_size * 2, im_size))
            gs = fig.add_gridspec(2, 2)
            ax = [
                fig.add_subplot(gs[:, 0]),
                fig.add_subplot(gs[0, 1]),
                fig.add_subplot(gs[1, 1]),
            ]

            # defines variables
            x = data_roi["x"]
            y = data_roi["y"]
            z = data_roi["z"]

            colors = [color_dict[str(x)] for x in data_roi["Barcode #"]]
            titles = ["Z-projection", "X-projection", "Y-projection"]

            # plots masks if available
            if len(masks.shape) == 3:
                masks = np.max(masks,axis=0)
            ax[0].imshow(masks, cmap=lbl_cmap, alpha=0.3)

            # makes plot
            plots_localization_projection(x / pixel_size[0], y / pixel_size[1], ax[0], colors, titles[0])
            plots_localization_projection(x, z, ax[1], colors, titles[1])
            plots_localization_projection(y, z, ax[2], colors, titles[2])

            fig.tight_layout()

            # calculates mean trace positions and sizes by looping over traces
            data_traces = data_roi.group_by("Trace_ID")
            number_traces = len(data_traces.groups.keys)
            color_dict_traces = build_color_dict(data_traces, key="Trace_ID")
            colors_traces = [color_dict_traces[str(x)] for x in data_traces["Trace_ID"]]
<<<<<<< HEAD
            for trace, color, trace_id in zip(data_traces.groups, colors_traces, data_traces.groups.keys):
=======
            cmap_traces = plt.cm.get_cmap("hsv", np.max(colors_traces))
            
            for trace, color, trace_id in zip(
                data_traces.groups, colors_traces, data_traces.groups.keys
            ):
>>>>>>> 5f076152
                x_trace = np.mean(trace["x"].data) / pixel_size[0]
                y_trace = np.mean(trace["y"].data) / pixel_size[1]
                z_trace = np.mean(trace["z"].data) / pixel_size[2]
                s_trace = (
                    300
                    * (np.mean([np.std(trace["x"].data), np.std(trace["y"].data), np.std(trace["z"].data),]))
                    / pixel_size[0]
                )

                # Plots polygons for each trace
                poly_coord = np.array([(trace["x"].data) / pixel_size[0],(trace["y"].data) / pixel_size[1]]).T
                polygon = Polygon(poly_coord, closed=False, fill=False, edgecolor=cmap_traces(color),linewidth=1, alpha=1)
                ax[0].add_patch(polygon)


            # saves output figure
            filename_list_i = filename_list.copy()
            filename_list_i.insert(-1, "_ROI" + str(n_roi))

            try:
                fig.savefig("".join(filename_list_i))
            except ValueError:
                print("\nValue error while saving output figure with traces:{}".format("".join(filename_list_i)))<|MERGE_RESOLUTION|>--- conflicted
+++ resolved
@@ -628,15 +628,11 @@
             number_traces = len(data_traces.groups.keys)
             color_dict_traces = build_color_dict(data_traces, key="Trace_ID")
             colors_traces = [color_dict_traces[str(x)] for x in data_traces["Trace_ID"]]
-<<<<<<< HEAD
-            for trace, color, trace_id in zip(data_traces.groups, colors_traces, data_traces.groups.keys):
-=======
             cmap_traces = plt.cm.get_cmap("hsv", np.max(colors_traces))
             
             for trace, color, trace_id in zip(
                 data_traces.groups, colors_traces, data_traces.groups.keys
             ):
->>>>>>> 5f076152
                 x_trace = np.mean(trace["x"].data) / pixel_size[0]
                 y_trace = np.mean(trace["y"].data) / pixel_size[1]
                 z_trace = np.mean(trace["z"].data) / pixel_size[2]
