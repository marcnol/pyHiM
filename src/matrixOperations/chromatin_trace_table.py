#!/usr/bin/env python3
# -*- coding: utf-8 -*-
"""
Created on Thu Feb 10 12:33:57 2022

@author: marcnol

trace table management class

"""


# =============================================================================
# IMPORTS
# =============================================================================

import os
import sys

import matplotlib.pyplot as plt
import numpy as np
from apifish.stack.io import read_table_from_ecsv, save_table_to_ecsv
from astropy.table import Table, vstack
from stardist import random_label_cmap

<<<<<<< HEAD
from fileProcessing.fileManagement import print_log
from imageProcessing.localization_table import (
    build_color_dict,
    decode_rois,
    plots_localization_projection,
)

=======
from fileProcessing.fileManagement import printLog

from imageProcessing.localization_table import decode_ROIs, build_color_dict, plots_localization_projection

from stardist import random_label_cmap

>>>>>>> 1c6212e1
lbl_cmap = random_label_cmap()

# to remove in a future version
import warnings

warnings.filterwarnings("ignore")


class ChromatinTraceTable:
<<<<<<< HEAD
    def __init__(self, xyz_unit="micron", genome_assembly="mm10"):
        self.a = 1
        self.xyz_unit = xyz_unit
=======
    def __init__(self, XYZ_unit="micron", genome_assembly="mm10"):
        self.a = 1
        self.XYZ_unit = XYZ_unit
>>>>>>> 1c6212e1
        self.genome_assembly = genome_assembly

    def initialize(self):
        self.data = Table(
            names=(
                "Spot_ID",
                "Trace_ID",
                "x",
                "y",
                "z",
                "Chrom",
                "Chrom_Start",
                "Chrom_End",
                "ROI #",
                "Mask_id",
                "Barcode #",
                "label",
            ),
<<<<<<< HEAD
            dtype=(
                "S2",
                "S2",
                "f4",
                "f4",
                "f4",
                "S2",
                "int",
                "int",
                "int",
                "int",
                "int",
                "S2",
            ),
        )

        self.data.meta["comments"] = [
            "xyz_unit={}".format(self.xyz_unit),
=======
            dtype=("S2", "S2", "f4", "f4", "f4", "S2", "int", "int", "int", "int", "int", "S2",),
        )

        self.data.meta["comments"] = [
            "XYZ_unit={}".format(self.XYZ_unit),
>>>>>>> 1c6212e1
            "genome_assembly={}".format(self.genome_assembly),
        ]

    def load(self, file):
        """
        Loads chromatin trace table

        Parameters
        ----------
        filename_barcode_coordinates : string
            filename with chromatin trace table

        Returns
        -------
        chromatin trace table : Table()
        unique_barcodes: list
            lis of unique barcodes read from chromatin trace table

        """
        if os.path.exists(file):
            # trace_table = Table.read(file, format="ascii.ecsv")

            trace_table = read_table_from_ecsv(file)

            print_log("$ Successfully loaded chromatin trace table: {}".format(file))
        else:
            print("\n\n# ERROR: could not find chromatin trace table: {}".format(file))
            sys.exit()

        self.data = trace_table

        return trace_table

<<<<<<< HEAD
    def save(self, file_name, table, comments=""):
=======
    def save(self, fileName, table, comments=""):
>>>>>>> 1c6212e1
        """
        Saves output table

        Parameters
        ----------
        file_name: string
            filename of table.
        table: astropy Table
            Table to be written to file.
        comments : list of strings, optional
            Will output as comments to the header. The default is [].

        Returns
        -------
        None.

        """
        print(f"Saving output table as {file_name} ...")

        try:
            table.meta["comments"].append(comments)
        except KeyError:
            table.meta["comments"] = [comments]

<<<<<<< HEAD
        save_table_to_ecsv(table, file_name)
=======
        save_table_to_ecsv(table, fileName)
>>>>>>> 1c6212e1

        """
        table.write(
            file_name,
            format="ascii.ecsv",
            overwrite=True,
        )
        """

    def append(self, table):
        """
        appends <table> to self.data

        Parameters
        ----------
        table : astropy table
            table to append to existing self.data table.

        Returns
        -------
        None.

        """

        self.data = vstack([self.data, table])

    def filter_traces_by_n(self, minimum_number_barcodes=2):
        """
        Removes rows in trace table with less than `minimum_number_barcodes` barcodes

        Parameters
        ----------
        trace_table : ASTROPY Table
            input trace table.
        minimum_number_barcodes : TYPE, optional
            minimum number of barcodes in trace. The default is 1.

        Returns
        -------
        trace_table : ASTROPY Table
            output trace table.

        """

        trace_table = self.data

        # indexes trace file
        trace_table_indexed = trace_table.group_by("Trace_ID")

        # iterates over traces
        print(f"\n$ WIll keep traces with {minimum_number_barcodes } spots")
        print(
            f"$ Number of original spots / traces: {len(trace_table)} / {len(trace_table_indexed.groups)}"
        )

        barcodes_to_remove = []

        for idx, trace in enumerate(trace_table_indexed.groups):

            number_unique_barcodes = len(list(set(trace["Barcode #"].data)))
            
            if number_unique_barcodes < minimum_number_barcodes:
                barcodes_to_remove.append(list(trace["Spot_ID"].data))

        print(f"$ Number of traces to remove: {len(barcodes_to_remove)}")

<<<<<<< HEAD
        list_barcode_to_remove = []
=======
        list_barcode_to_remove = list()
>>>>>>> 1c6212e1
        for barcodes in barcodes_to_remove:
            for x in barcodes:
                list_barcode_to_remove.append(x)

        rows_to_remove = []

        for idx, row in enumerate(trace_table):
            spot_id = row["Spot_ID"]

            if spot_id in list_barcode_to_remove:
                rows_to_remove.append(idx)

        trace_table.remove_rows(rows_to_remove)
<<<<<<< HEAD
        trace_table_indexed = trace_table.group_by("Trace_ID")
        print(
            f"$ Number of spots / traces left: {len(trace_table)} / {len(trace_table_indexed.groups)}"
        )

        self.data = trace_table

    def plots_traces(
        self, filename_list, masks=np.zeros((2048, 2048)), pixel_size=[0.1, 0.1, 0.25]
    ):
=======
        if len(trace_table) > 0:
            trace_table_indexed = trace_table.group_by("Trace_ID")
            number_traces_left = len(trace_table_indexed.groups)
        else:
            number_traces_left = 0
            
        print(f"$ Number of spots / traces left: {len(trace_table)} / {number_traces_left}")

        self.data = trace_table

    def plots_traces(self, fileName_list, Masks=np.zeros((2048, 2048)), pixelSize=[0.1, 0.1, 0.25]):
>>>>>>> 1c6212e1

        """
        This function plots 3 subplots (xy, xz, yz) with the localizations.
        One figure is produced per ROI.

        Parameters
        ----------

        filename_list: list
            filename
        """

        data = self.data

        # indexes table by ROI
        data_indexed, number_rois = decode_rois(data)

        for i_roi in range(number_rois):

            # creates sub Table for this ROI
<<<<<<< HEAD
            data_roi = data_indexed.groups[i_roi]
            n_roi = data_roi["ROI #"][0]
            print(f"Plotting barcode localization map for ROI: {n_roi}")
            color_dict = build_color_dict(data_roi, key="Barcode #")
            n_barcodes = np.unique(data_roi["Barcode #"]).shape[0]
=======
            data_ROI = data_indexed.groups[iROI]
            nROI = data_ROI["ROI #"][0]
            print(f"Plotting barcode localization map for ROI: {nROI}")
            color_dict = build_color_dict(data_ROI, key="Barcode #")
            Nbarcodes = np.unique(data_ROI["Barcode #"]).shape[0]
>>>>>>> 1c6212e1

            # initializes figure
            fig = plt.figure(constrained_layout=False)
            im_size = 60
            fig.set_size_inches((im_size * 2, im_size))
            gs = fig.add_gridspec(2, 2)
            ax = [
                fig.add_subplot(gs[:, 0]),
                fig.add_subplot(gs[0, 1]),
                fig.add_subplot(gs[1, 1]),
            ]

            # defines variables
<<<<<<< HEAD
            x = data_roi["x"] / pixel_size[0]
            y = data_roi["y"] / pixel_size[1]
            z = data_roi["z"] / pixel_size[2]

            colors = [color_dict[str(x)] for x in data_roi["Barcode #"]]
            titles = ["Z-projection", "X-projection", "Y-projection"]

            # plots masks if available
            ax[0].imshow(masks, cmap=lbl_cmap, alpha=0.3)
=======
            x = data_ROI["x"] / pixelSize[0]
            y = data_ROI["y"] / pixelSize[1]
            z = data_ROI["z"] / pixelSize[2]

            colors = [color_dict[str(x)] for x in data_ROI["Barcode #"]]
            titles = ["Z-projection", "X-projection", "Y-projection"]

            # plots masks if available
            ax[0].imshow(Masks, cmap=lbl_cmap, alpha=0.3)
>>>>>>> 1c6212e1

            # makes plot
            plots_localization_projection(x, y, ax[0], colors, titles[0])
            plots_localization_projection(x, z, ax[1], colors, titles[1])
            plots_localization_projection(y, z, ax[2], colors, titles[2])

            fig.tight_layout()

            # calculates mean trace positions and sizes by looping over traces
            data_traces = data_roi.group_by("Trace_ID")
            number_traces = len(data_traces.groups.keys)
            color_dict_traces = build_color_dict(data_traces, key="Trace_ID")
            colors_traces = [color_dict_traces[str(x)] for x in data_traces["Trace_ID"]]
<<<<<<< HEAD
            for trace, color, trace_id in zip(
                data_traces.groups, colors_traces, data_traces.groups.keys
            ):
                x_trace = np.mean(trace["x"].data) / pixel_size[0]
                y_trace = np.mean(trace["y"].data) / pixel_size[1]
                z_trace = np.mean(trace["z"].data) / pixel_size[2]
                s_trace = (
                    300
                    * (
                        np.mean(
                            [
                                np.std(trace["x"].data),
                                np.std(trace["y"].data),
                                np.std(trace["z"].data),
                            ]
                        )
                    )
                    / pixel_size[0]
=======
            for trace, color, trace_id in zip(data_traces.groups, colors_traces, data_traces.groups.keys):
                x_trace = np.mean(trace["x"].data) / pixelSize[0]
                y_trace = np.mean(trace["y"].data) / pixelSize[1]
                z_trace = np.mean(trace["z"].data) / pixelSize[2]
                s_trace = (
                    300
                    * (np.mean([np.std(trace["x"].data), np.std(trace["y"].data), np.std(trace["z"].data)]))
                    / pixelSize[0]
>>>>>>> 1c6212e1
                )

                # plots circles for each trace
                ax[0].scatter(
                    x_trace,
                    y_trace,
                    s=s_trace,
                    c=color,
                    marker="$\u25EF$",
                    cmap="nipy_spectral",
                    linewidths=1,
                    alpha=0.7,
                )

            # saves output figure
<<<<<<< HEAD
            filename_list_i = filename_list.copy()
            filename_list_i.insert(-1, "_ROI" + str(n_roi))
=======
            fileName_list_i = fileName_list.copy()
            fileName_list_i.insert(-1, "_ROI" + str(nROI))
>>>>>>> 1c6212e1

            try:
                fig.savefig("".join(filename_list_i))
            except ValueError:
                print(
                    "\nValue error while saving output figure with traces:{}".format(
                        "".join(filename_list_i)
                    )
                )<|MERGE_RESOLUTION|>--- conflicted
+++ resolved
@@ -23,7 +23,6 @@
 from astropy.table import Table, vstack
 from stardist import random_label_cmap
 
-<<<<<<< HEAD
 from fileProcessing.fileManagement import print_log
 from imageProcessing.localization_table import (
     build_color_dict,
@@ -31,14 +30,6 @@
     plots_localization_projection,
 )
 
-=======
-from fileProcessing.fileManagement import printLog
-
-from imageProcessing.localization_table import decode_ROIs, build_color_dict, plots_localization_projection
-
-from stardist import random_label_cmap
-
->>>>>>> 1c6212e1
 lbl_cmap = random_label_cmap()
 
 # to remove in a future version
@@ -48,15 +39,9 @@
 
 
 class ChromatinTraceTable:
-<<<<<<< HEAD
     def __init__(self, xyz_unit="micron", genome_assembly="mm10"):
         self.a = 1
         self.xyz_unit = xyz_unit
-=======
-    def __init__(self, XYZ_unit="micron", genome_assembly="mm10"):
-        self.a = 1
-        self.XYZ_unit = XYZ_unit
->>>>>>> 1c6212e1
         self.genome_assembly = genome_assembly
 
     def initialize(self):
@@ -75,32 +60,11 @@
                 "Barcode #",
                 "label",
             ),
-<<<<<<< HEAD
-            dtype=(
-                "S2",
-                "S2",
-                "f4",
-                "f4",
-                "f4",
-                "S2",
-                "int",
-                "int",
-                "int",
-                "int",
-                "int",
-                "S2",
-            ),
+            dtype=("S2", "S2", "f4", "f4", "f4", "S2", "int", "int", "int", "int", "int", "S2",),
         )
 
         self.data.meta["comments"] = [
             "xyz_unit={}".format(self.xyz_unit),
-=======
-            dtype=("S2", "S2", "f4", "f4", "f4", "S2", "int", "int", "int", "int", "int", "S2",),
-        )
-
-        self.data.meta["comments"] = [
-            "XYZ_unit={}".format(self.XYZ_unit),
->>>>>>> 1c6212e1
             "genome_assembly={}".format(self.genome_assembly),
         ]
 
@@ -121,10 +85,7 @@
 
         """
         if os.path.exists(file):
-            # trace_table = Table.read(file, format="ascii.ecsv")
-
             trace_table = read_table_from_ecsv(file)
-
             print_log("$ Successfully loaded chromatin trace table: {}".format(file))
         else:
             print("\n\n# ERROR: could not find chromatin trace table: {}".format(file))
@@ -134,11 +95,7 @@
 
         return trace_table
 
-<<<<<<< HEAD
     def save(self, file_name, table, comments=""):
-=======
-    def save(self, fileName, table, comments=""):
->>>>>>> 1c6212e1
         """
         Saves output table
 
@@ -163,11 +120,7 @@
         except KeyError:
             table.meta["comments"] = [comments]
 
-<<<<<<< HEAD
         save_table_to_ecsv(table, file_name)
-=======
-        save_table_to_ecsv(table, fileName)
->>>>>>> 1c6212e1
 
         """
         table.write(
@@ -234,11 +187,7 @@
 
         print(f"$ Number of traces to remove: {len(barcodes_to_remove)}")
 
-<<<<<<< HEAD
         list_barcode_to_remove = []
-=======
-        list_barcode_to_remove = list()
->>>>>>> 1c6212e1
         for barcodes in barcodes_to_remove:
             for x in barcodes:
                 list_barcode_to_remove.append(x)
@@ -252,18 +201,6 @@
                 rows_to_remove.append(idx)
 
         trace_table.remove_rows(rows_to_remove)
-<<<<<<< HEAD
-        trace_table_indexed = trace_table.group_by("Trace_ID")
-        print(
-            f"$ Number of spots / traces left: {len(trace_table)} / {len(trace_table_indexed.groups)}"
-        )
-
-        self.data = trace_table
-
-    def plots_traces(
-        self, filename_list, masks=np.zeros((2048, 2048)), pixel_size=[0.1, 0.1, 0.25]
-    ):
-=======
         if len(trace_table) > 0:
             trace_table_indexed = trace_table.group_by("Trace_ID")
             number_traces_left = len(trace_table_indexed.groups)
@@ -274,8 +211,9 @@
 
         self.data = trace_table
 
-    def plots_traces(self, fileName_list, Masks=np.zeros((2048, 2048)), pixelSize=[0.1, 0.1, 0.25]):
->>>>>>> 1c6212e1
+    def plots_traces(
+        self, filename_list, masks=np.zeros((2048, 2048)), pixel_size=[0.1, 0.1, 0.25]
+    ):
 
         """
         This function plots 3 subplots (xy, xz, yz) with the localizations.
@@ -296,19 +234,11 @@
         for i_roi in range(number_rois):
 
             # creates sub Table for this ROI
-<<<<<<< HEAD
             data_roi = data_indexed.groups[i_roi]
             n_roi = data_roi["ROI #"][0]
             print(f"Plotting barcode localization map for ROI: {n_roi}")
             color_dict = build_color_dict(data_roi, key="Barcode #")
             n_barcodes = np.unique(data_roi["Barcode #"]).shape[0]
-=======
-            data_ROI = data_indexed.groups[iROI]
-            nROI = data_ROI["ROI #"][0]
-            print(f"Plotting barcode localization map for ROI: {nROI}")
-            color_dict = build_color_dict(data_ROI, key="Barcode #")
-            Nbarcodes = np.unique(data_ROI["Barcode #"]).shape[0]
->>>>>>> 1c6212e1
 
             # initializes figure
             fig = plt.figure(constrained_layout=False)
@@ -322,7 +252,6 @@
             ]
 
             # defines variables
-<<<<<<< HEAD
             x = data_roi["x"] / pixel_size[0]
             y = data_roi["y"] / pixel_size[1]
             z = data_roi["z"] / pixel_size[2]
@@ -332,17 +261,6 @@
 
             # plots masks if available
             ax[0].imshow(masks, cmap=lbl_cmap, alpha=0.3)
-=======
-            x = data_ROI["x"] / pixelSize[0]
-            y = data_ROI["y"] / pixelSize[1]
-            z = data_ROI["z"] / pixelSize[2]
-
-            colors = [color_dict[str(x)] for x in data_ROI["Barcode #"]]
-            titles = ["Z-projection", "X-projection", "Y-projection"]
-
-            # plots masks if available
-            ax[0].imshow(Masks, cmap=lbl_cmap, alpha=0.3)
->>>>>>> 1c6212e1
 
             # makes plot
             plots_localization_projection(x, y, ax[0], colors, titles[0])
@@ -356,7 +274,6 @@
             number_traces = len(data_traces.groups.keys)
             color_dict_traces = build_color_dict(data_traces, key="Trace_ID")
             colors_traces = [color_dict_traces[str(x)] for x in data_traces["Trace_ID"]]
-<<<<<<< HEAD
             for trace, color, trace_id in zip(
                 data_traces.groups, colors_traces, data_traces.groups.keys
             ):
@@ -375,16 +292,6 @@
                         )
                     )
                     / pixel_size[0]
-=======
-            for trace, color, trace_id in zip(data_traces.groups, colors_traces, data_traces.groups.keys):
-                x_trace = np.mean(trace["x"].data) / pixelSize[0]
-                y_trace = np.mean(trace["y"].data) / pixelSize[1]
-                z_trace = np.mean(trace["z"].data) / pixelSize[2]
-                s_trace = (
-                    300
-                    * (np.mean([np.std(trace["x"].data), np.std(trace["y"].data), np.std(trace["z"].data)]))
-                    / pixelSize[0]
->>>>>>> 1c6212e1
                 )
 
                 # plots circles for each trace
@@ -400,13 +307,8 @@
                 )
 
             # saves output figure
-<<<<<<< HEAD
             filename_list_i = filename_list.copy()
             filename_list_i.insert(-1, "_ROI" + str(n_roi))
-=======
-            fileName_list_i = fileName_list.copy()
-            fileName_list_i.insert(-1, "_ROI" + str(nROI))
->>>>>>> 1c6212e1
 
             try:
                 fig.savefig("".join(filename_list_i))
