--- conflicted
+++ resolved
@@ -10,7 +10,7 @@
 
 
 Example:
-$ figureHiMmatrix.py -T Trace_3D_barcode_KDtree_ROI:4_Matrix_PWDscMatrix.npy -U Trace_3D_barcode_KDtree_ROI:4_Matrix_uniqueBarcodes.ecsv
+$ figureHiMmatrix.py -T Trace_3D_barcode_KDtree_ROI:4_Matrix_PWDsc_matrix.npy -U Trace_3D_barcode_KDtree_ROI:4_Matrix_uniqueBarcodes.ecsv
 
 Options:
     - plottingFileExtension: format of figure
@@ -32,8 +32,7 @@
 import json
 
 #%% imports and plotting settings
-<<<<<<< HEAD
-import os
+import os, sys
 
 import matplotlib.gridspec as gridspec
 
@@ -50,24 +49,8 @@
     plot_matrix,
     plot_scalogram,
     shuffle_matrix,
-=======
-import os, sys
-import numpy as np
-import argparse
-
-from matrixOperations.HIMmatrixOperations import (
-    plotMatrix,
-    analysisHiMmatrix,
-    normalizeMatrix,
-    shuffleMatrix,
-    plotScalogram,
-    calculatesEnsemblePWDmatrix,
-    calculateContactProbabilityMatrix,
->>>>>>> 1c6212e1
+    calculate_contact_probability_matrix,
 )
-
-# import scaleogram as scg
-
 
 #%% define and loads datasets
 
@@ -79,111 +62,48 @@
     parser.add_argument("-U", "--uniqueBarcodes", help="csv file with list of unique barcodes")
     parser.add_argument("-O", "--outputFolder", help="Folder for outputs")
 
-<<<<<<< HEAD
-    parser.add_argument(
-        "-P",
-        "--parameters",
-        help="Provide name of parameter files. folders_to_load.json assumed as default",
-    )
-=======
->>>>>>> 1c6212e1
     parser.add_argument("-A", "--label", help="Add name of label (e.g. doc)")
-    parser.add_argument(
-        "-W", "--action", help="Select: [all], [labeled] or [unlabeled] cells plotted "
-    )
+    parser.add_argument("-W", "--action", help="Select: [all], [labeled] or [unlabeled] cells plotted ")
     parser.add_argument("--fontsize", help="Size of fonts to be used in matrix")
     parser.add_argument(
         "--axisLabel", help="Use if you want a label in x and y", action="store_true"
     )
-    parser.add_argument(
-        "--axisTicks", help="Use if you want axes ticks", action="store_true"
-    )
-    parser.add_argument(
-        "--barcodes",
-        help="Use if you want barcode images to be displayed",
-        action="store_true",
-    )
-    parser.add_argument(
-        "--scalingParameter",
-        help="Normalizing scaling parameter of colormap. Max will matrix.max()/scalingParameter",
-    )
-<<<<<<< HEAD
-    parser.add_argument("--cScale", help="Colormap absolute scale")
-    parser.add_argument(
-        "--plottingFileExtension", help="By default: svg. Other options: pdf, png"
-    )
-=======
     parser.add_argument("--cMin", help="Colormap min cscale. Default: 0")
     parser.add_argument("--cScale", help="Colormap max cScale. Default: automatic")
     parser.add_argument("--plottingFileExtension", help="By default: png. Other options: svg, pdf, png")
->>>>>>> 1c6212e1
     parser.add_argument(
         "--shuffle",
         help="Provide shuffle vector: 0,1,2,3... of the same size or smaller than the original matrix. No spaces! comma-separated!",
     )
-<<<<<<< HEAD
-    parser.add_argument(
-        "--scalogram",
-        help="Use if you want scalogram image to be displayed",
-        action="store_true",
-    )
-    parser.add_argument(
-        "--inputMatrix", help="contact, PWD, or iPWD. Default is contact"
-    )
-    parser.add_argument("--pixelSize", help="pixel size in um")
-    parser.add_argument("--cmap", help="Colormap. Default: coolwarm")
-    parser.add_argument(
-        "--PWDmode",
-        help="Mode used to calculate the mean distance. Can be either 'median' or KDE. Default: median",
-=======
     parser.add_argument("--proximity_threshold", help="proximity threshold in um")
     parser.add_argument("--cmap", help="Colormap. Default: coolwarm")
     parser.add_argument(
         "--dist_calc_mode", help="Mode used to calculate the mean distance. Can be either 'median', 'KDE' or 'proximity'. Default: median"
->>>>>>> 1c6212e1
-    )
-    parser.add_argument(
-        "--matrix_norm_mode", help="Matrix normalization mode. Can be nCells (default) or nonNANs")
+    )
+    parser.add_argument(
+        "--matrix_norm_mode", help="Matrix normalization mode. Can be n_cells (default) or nonNANs")
 
 
     args = parser.parse_args()
 
     run_parameters = {}
 
-<<<<<<< HEAD
-    if args.rootFolder:
-        root_folder = args.rootFolder
-    else:
-        root_folder = "."
-        # root_folder='/home/marcnol/data'+os.sep+'Experiment_18'
-
-    if args.outputFolder:
-        output_folder = args.outputFolder
-    else:
-        output_folder = "none"
-
-    if args.parameters:
-        run_parameters["parametersFileName"] = args.parameters
-    else:
-        run_parameters["parametersFileName"] = "folders_to_load.json"
-=======
     if args.scPWDMatrix:
-        runParameters["scPWDMatrix_filename"] = args.scPWDMatrix
+        run_parameters["scPWDMatrix_filename"] = args.scPWDMatrix
     else:
         print('>> ERROR: you must provide a filename with the single cell PWD matrices in Numpy format')
         sys.exit(-1)
 
     if args.uniqueBarcodes:
-        runParameters["uniqueBarcodes"] = args.uniqueBarcodes
+        run_parameters["uniqueBarcodes"] = args.uniqueBarcodes
     else:
         print('>> ERROR: you must provide a CSV file with the unique barcodes used')
         sys.exit(-1)
 
     if args.outputFolder:
-        runParameters["outputFolder"] = args.outputFolder
-    else:
-        runParameters["outputFolder"] = "plots"
->>>>>>> 1c6212e1
+        run_parameters["outputFolder"] = args.outputFolder
+    else:
+        run_parameters["outputFolder"] = "plots"
 
     if args.label:
         run_parameters["label"] = args.label
@@ -221,9 +141,9 @@
         run_parameters["scalingParameter"] = 1.0
 
     if args.proximity_threshold:
-        runParameters["proximity_threshold"] = float(args.proximity_threshold)
-    else:
-        runParameters["proximity_threshold"] = 0.5
+        run_parameters["proximity_threshold"] = float(args.proximity_threshold)
+    else:
+        run_parameters["proximity_threshold"] = 0.5
 
     if args.cScale:
         run_parameters["cScale"] = float(args.cScale)
@@ -231,9 +151,9 @@
         run_parameters["cScale"] = 0.0
 
     if args.cMin:
-        runParameters["cMin"] = float(args.cMin)
-    else:
-        runParameters["cMin"] = 0.0
+        run_parameters["cMin"] = float(args.cMin)
+    else:
+        run_parameters["cMin"] = 0.0
 
     if args.plottingFileExtension:
         run_parameters["plottingFileExtension"] = "." + args.plottingFileExtension
@@ -245,50 +165,24 @@
     else:
         run_parameters["shuffle"] = 0
 
-<<<<<<< HEAD
-    if args.scalogram:
-        run_parameters["scalogram"] = args.scalogram
-    else:
-        run_parameters["scalogram"] = False
-
-    if args.inputMatrix:
-        run_parameters["inputMatrix"] = args.inputMatrix
-    else:
-        run_parameters["inputMatrix"] = "contact"
-
-    if args.pixelSize:
-        run_parameters["pixelSize"] = args.pixelSize
-    else:
-        run_parameters["pixelSize"] = 0.1
-=======
-    runParameters["pixelSize"] = 1
->>>>>>> 1c6212e1
+    run_parameters["pixelSize"] = 1
 
     if args.cmap:
         run_parameters["cmap"] = args.cmap
     else:
         run_parameters["cmap"] = "coolwarm"
 
-<<<<<<< HEAD
-    if args.PWDmode:
-        run_parameters["PWDmode"] = args.PWDmode
-    else:
-        run_parameters["PWDmode"] = "median"
-
-    return root_folder, output_folder, run_parameters
-=======
     if args.dist_calc_mode:
-        runParameters["dist_calc_mode"] = args.dist_calc_mode
-    else:
-        runParameters["dist_calc_mode"] = "KDE"
+        run_parameters["dist_calc_mode"] = args.dist_calc_mode
+    else:
+        run_parameters["dist_calc_mode"] = "KDE"
 
     if args.matrix_norm_mode:
-        runParameters["matrix_norm_mode"] = args.matrix_norm_mode
-    else:
-        runParameters["matrix_norm_mode"] = "nCells" # norm: nCells (default), nonNANs
+        run_parameters["matrix_norm_mode"] = args.matrix_norm_mode
+    else:
+        run_parameters["matrix_norm_mode"] = "n_cells" # norm: n_cells (default), nonNANs
         
-    return runParameters
->>>>>>> 1c6212e1
+    return run_parameters
 
 
 #%%
@@ -300,112 +194,43 @@
 def main():
 
     print(">>> Producing HiM matrix")
-<<<<<<< HEAD
-    root_folder, output_folder, run_parameters = parse_arguments()
-
-    him_data = AnalysisHiMMatrix(run_parameters, root_folder)
-
-    him_data.load_data()
-
-    n_cells = him_data.n_cells_loaded()
-
-    him_data.retrieve_sc_matrix()
-
-    if run_parameters["inputMatrix"] == "contact":
-        # contact probability matrix
-        matrix = him_data.data["ensembleContactProbability"]
-        c_scale = matrix.max() / run_parameters["scalingParameter"]
-    elif run_parameters["inputMatrix"] == "PWD":
-        # PWD matrix
-        # sc_matrix = him_data.sc_matrix_selected
-        # print("SC matrix size: {}".format(sc_matrix.shape))
-        # matrix, keep_plotting = calculate_ensemble_pwd_matrix(sc_matrix, run_parameters["pixelSize"],mode=run_parameters["PWDmode"])
-        sc_matrix = him_data.sc_matrix_selected
-        cells_to_plot = list_sc_to_keep(run_parameters, him_data.data["SClabeledCollated"])
-        print("N cells to plot: {}/{}".format(len(cells_to_plot), sc_matrix.shape[2]))
-        matrix, keep_plotting = calculate_ensemble_pwd_matrix(
-            sc_matrix,
-            run_parameters["pixelSize"],
-            cells_to_plot,
-            mode=run_parameters["PWDmode"],
-        )
-        if run_parameters["cScale"] == 0:
-            c_scale = (
-                matrix[~np.isnan(matrix)].max() / run_parameters["scalingParameter"]
-            )
-        else:
-            c_scale = run_parameters["cScale"]
-    elif run_parameters["inputMatrix"] == "iPWD":
-        sc_matrix = him_data.sc_matrix_selected
-        cells_to_plot = list_sc_to_keep(run_parameters, him_data.data["SClabeledCollated"])
-        print("N cells to plot: {}/{}".format(len(cells_to_plot), sc_matrix.shape[2]))
-        matrix, keep_plotting = calculate_ensemble_pwd_matrix(
-            sc_matrix,
-            run_parameters["pixelSize"],
-            cells_to_plot,
-            mode=run_parameters["PWDmode"],
-        )
-        matrix = np.reciprocal(matrix)
-        c_scale = run_parameters["cScale"]
-
-    print(
-        "scalingParameters, scale={}, {}".format(
-            run_parameters["scalingParameter"], c_scale
-        )
-    )
-
-    n_cells = him_data.n_cells_loaded()
-
-    n_datasets = len(him_data.data["runName"])
-
-    if output_folder == "none":
-        output_folder = him_data.data_folder
-
-    output_filename = (
-        output_folder
+    
+    run_parameters = parseArguments()
+
+    if os.path.exists(run_parameters["scPWDMatrix_filename"]):
+        sc_matrix = np.load(run_parameters["scPWDMatrix_filename"])
+    else:
+        print("*** Error: could not find {}".format(run_parameters["scPWDMatrix_filename"]))
+        sys.exit(-1)
+
+    if not os.path.exists(run_parameters["outputFolder"]):
+        os.mkdir(run_parameters["outputFolder"])
+        print("Folder created: {}".format(run_parameters["outputFolder"]))
+
+    n_cells = sc_matrix.shape[2]
+
+    cells2Plot = range(n_cells)
+    # cells2Plot = listsSCtoKeep(run_parameters, HiMdata.data["SClabeledCollated"])
+    
+    print("$ N traces to plot: {}/{}".format(len(cells2Plot), sc_matrix.shape[2]))
+    
+    uniqueBarcodes = list(np.loadtxt(run_parameters["uniqueBarcodes"], delimiter = " "))
+    uniqueBarcodes = [int(x) for x in uniqueBarcodes]
+    print(f'$ unique barcodes loaded: {uniqueBarcodes}')
+    
+    print(f'$ averaging method: {run_parameters["dist_calc_mode"]}')
+    
+    if run_parameters["cScale"] == 0:
+        cScale = sc_matrix[~np.isnan(sc_matrix)].max() / run_parameters["scalingParameter"]
+    else:
+        cScale = run_parameters["cScale"]
+
+    print("$ loaded cScale: {} | used cScale: {}".format(run_parameters["scalingParameter"], cScale))
+
+    outputFileName = (
+        run_parameters["outputFolder"]
         + os.sep
         + "Fig_HiMmatrix"
-        + "_dataset1:"
-        + him_data.dataset_name
-=======
-    
-    runParameters = parseArguments()
-
-    if os.path.exists(runParameters["scPWDMatrix_filename"]):
-        SCmatrix = np.load(runParameters["scPWDMatrix_filename"])
-    else:
-        print("*** Error: could not find {}".format(runParameters["scPWDMatrix_filename"]))
-        sys.exit(-1)
-
-    if not os.path.exists(runParameters["outputFolder"]):
-        os.mkdir(runParameters["outputFolder"])
-        print("Folder created: {}".format(runParameters["outputFolder"]))
-
-    nCells = SCmatrix.shape[2]
-
-    cells2Plot = range(nCells)
-    # cells2Plot = listsSCtoKeep(runParameters, HiMdata.data["SClabeledCollated"])
-    
-    print("$ N traces to plot: {}/{}".format(len(cells2Plot), SCmatrix.shape[2]))
-    
-    uniqueBarcodes = list(np.loadtxt(runParameters["uniqueBarcodes"], delimiter = " "))
-    uniqueBarcodes = [int(x) for x in uniqueBarcodes]
-    print(f'$ unique barcodes loaded: {uniqueBarcodes}')
-    
-    print(f'$ averaging method: {runParameters["dist_calc_mode"]}')
-    
-    if runParameters["cScale"] == 0:
-        cScale = SCmatrix[~np.isnan(SCmatrix)].max() / runParameters["scalingParameter"]
-    else:
-        cScale = runParameters["cScale"]
-
-    print("$ loaded cScale: {} | used cScale: {}".format(runParameters["scalingParameter"], cScale))
-
-    outputFileName = (
-        runParameters["outputFolder"]
-        + os.sep
-        + "Fig_HiMmatrix"
->>>>>>> 1c6212e1
         + "_label:"
         + run_parameters["label"]
         + "_action:"
@@ -413,150 +238,44 @@
         + run_parameters["plottingFileExtension"]
     )
 
-<<<<<<< HEAD
-    if run_parameters["barcodes"]:
-        fig1 = plt.figure(figsize=(10, 10), constrained_layout=False)
-        gs1 = fig1.add_gridspec(
-            nrows=19, ncols=22, left=0.05, right=0.95, wspace=0.05, hspace=0.05
-        )
-        f_1 = fig1.add_subplot(gs1[0:-1, 5:-1])
-        f2 = fig1.add_subplot(gs1[:-1, 3], sharey=f_1)
-        f3 = fig1.add_subplot(gs1[-1, 5:-1], sharex=f_1)
-        ATACseqMatrix = (
-            np.array(him_data.list_data[him_data.dataset_name]["BarcodeColormap"]) / 10
-        )
-        ATACseqMatrixV = np.copy(ATACseqMatrix).reshape((-1, 1))
-        pos1 = f2.imshow(
-            np.atleast_2d(ATACseqMatrixV), cmap="tab10"
-        )  # colormaps RdBu seismic
-        f2.set_xticklabels(())
-        f2.set_yticklabels(())
-        pos1.set_clim(vmin=-1, vmax=1)
-
-        pos2 = f3.imshow(
-            np.atleast_2d(ATACseqMatrix), cmap="tab10"
-        )  # colormaps RdBu seismic
-        f3.set_xticklabels(())
-        f3.set_yticklabels(())
-        pos2.set_clim(vmin=-1, vmax=1)
-
-        barcodeLabels = np.arange(1, ATACseqMatrix.shape[0] + 1)
-        for j in range(len(ATACseqMatrix)):
-            text = f3.text(
-                j,
-                0,
-                barcodeLabels[j],
-                ha="center",
-                va="center",
-                color="w",
-                fontsize=int((14.0 / 22.0) * float(run_parameters["fontsize"])),
-            )
-            text = f2.text(
-                0,
-                j,
-                barcodeLabels[j],
-                ha="center",
-                va="center",
-                color="w",
-                fontsize=int((14.0 / 22.0) * float(run_parameters["fontsize"])),
-            )
-
-        colorbar = False
-    else:
-        fig1 = plt.figure(constrained_layout=True)
-        spec1 = gridspec.GridSpec(ncols=1, nrows=1, figure=fig1)
-        f_1 = fig1.add_subplot(spec1[0, 0])  # 16
-        colorbar = True
-
     if run_parameters["shuffle"] == 0:
-        index = range(matrix.shape[0])
+        index = range(sc_matrix.shape[0])
     else:
         index = [int(i) for i in run_parameters["shuffle"].split(",")]
-        matrix = shuffle_matrix(matrix, index)
-
-    f1_ax1_im = him_data.plot_2d_matrix_simple(
-        f_1,
-        matrix,
-        list(him_data.data["uniqueBarcodes"]),
-        run_parameters["axisLabel"],
-        run_parameters["axisLabel"],
-        cmtitle="probability",
-        c_min=0,
-        c_max=c_scale,
-        c_m=run_parameters["cmap"],
-        fontsize=run_parameters["fontsize"],
-        colorbar=colorbar,
-        axis_ticks=run_parameters["axisTicks"],
-        n_cells=n_cells,
-        n_datasets=n_datasets,
-        show_title=True,
-    )
-
-    # him_data.update_clims(0, c_scale, f_1)
-    print("Output written to {}".format(output_filename))
-    plt.savefig(output_filename)
-    np.save(output_filename + ".npy", matrix)
-    title_text = "N = {} | n = {}".format(n_cells, n_datasets)
-    print("Title: {}".format(title_text))
-    print("Output figure: {}".format(output_filename))
-
-    # if run_parameters["scalogram"]:
-    #     outputFileNameScalogram = (
-    #         output_folder
-    #         + os.sep
-    #         + "Fig_HiMmatrix_scalogram"
-    #         + "_dataset1:"
-    #         + him_data.dataset_name
-    #         + "_label:"
-    #         + run_parameters["label"]
-    #         + "_action:"
-    #         + run_parameters["action"]
-    #         + run_parameters["plottingFileExtension"]
-    #     )
-
-    #     plot_scalogram(matrix, outputFileNameScalogram)
-
-    print("\nDone\n\n")
-=======
-    if runParameters["shuffle"] == 0:
-        index = range(SCmatrix.shape[0])
-    else:
-        index = [int(i) for i in runParameters["shuffle"].split(",")]
-        SCmatrix = shuffleMatrix(SCmatrix, index)
-
-    if runParameters["dist_calc_mode"]=='proximity':
+        sc_matrix = shuffleMatrix(sc_matrix, index)
+
+    if run_parameters["dist_calc_mode"]=='proximity':
         # calculates and plots contact probability matrix from merged samples/datasets
-        SCmatrix, nCells = calculateContactProbabilityMatrix(
-            SCmatrix, uniqueBarcodes, runParameters["pixelSize"], norm=runParameters["matrix_norm_mode"],
+        sc_matrix, n_cells = calculate_contact_probability_matrix(
+            sc_matrix, uniqueBarcodes, run_parameters["pixelSize"], norm=run_parameters["matrix_norm_mode"],
         )  
     
-    fileNameEnding="_"+runParameters["dist_calc_mode"]+"_"+runParameters["matrix_norm_mode"]+"_"+str(runParameters["cScale"])
-    
-    meanSCmatrix = plotMatrix(
-        SCmatrix,
+    fileNameEnding="_"+run_parameters["dist_calc_mode"]+"_"+run_parameters["matrix_norm_mode"]+"_"+str(run_parameters["cScale"])
+    
+    meansc_matrix = plotMatrix(
+        sc_matrix,
         uniqueBarcodes,
-        runParameters["pixelSize"],
+        run_parameters["pixelSize"],
         1,
         outputFileName,
         'log',
-        figtitle="Map: "+runParameters["dist_calc_mode"],
-        mode=runParameters["dist_calc_mode"],  # median or KDE
+        figtitle="Map: "+run_parameters["dist_calc_mode"],
+        mode=run_parameters["dist_calc_mode"],  # median or KDE
         clim=cScale,
-        cMin=runParameters["cMin"],
-        nCells=nCells,
-        cm=runParameters["cmap"],
+        cMin=run_parameters["cMin"],
+        n_cells=n_cells,
+        cm=run_parameters["cmap"],
         cmtitle="distance, um",
-        fileNameEnding=fileNameEnding+runParameters["plottingFileExtension"],
+        fileNameEnding=fileNameEnding+run_parameters["plottingFileExtension"],
         )
     print("Output figure: {}".format(outputFileName))
     
     # saves output matrix in NPY format
     outputFileName = outputFileName + fileNameEnding
-    np.save(outputFileName,meanSCmatrix)
+    np.save(outputFileName,meansc_matrix)
     print("Output data: {}.npy".format(outputFileName))
 
     print("\nDone\n\n")
 
 if __name__ == "__main__":
-    main()
->>>>>>> 1c6212e1
+    main()