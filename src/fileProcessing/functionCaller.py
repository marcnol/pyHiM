--- conflicted
+++ resolved
@@ -293,7 +293,6 @@
     else:
         # pylint: disable-next=consider-iterating-dictionary
         if "docker" in os.environ.keys():
-<<<<<<< HEAD
             run_parameters["rootFolder"] = "/data"
             print_log(
                 "\n\n$ Running in docker, him_data: {}".format(
@@ -302,14 +301,7 @@
             )
         else:
             print_log("\n\n# him_data: NOT FOUND")
-            run_parameters["rootFolder"] = os.getenv("PWD")  # os.getcwd()
-=======
-            runParameters["rootFolder"] = "/data"
-            printLog("\n\n$ Running in docker, HiMdata: {}".format(runParameters["rootFolder"]))
-        else:
-            printLog("\n\n# HiMdata: NOT FOUND")
-            runParameters["rootFolder"] = os.getcwd()
->>>>>>> 1c6212e1
+            run_parameters["rootFolder"] = os.getcwd()
 
     if args.threads:
         run_parameters["threads"] = int(args.threads)
