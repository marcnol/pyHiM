--- conflicted
+++ resolved
@@ -120,15 +120,9 @@
 
         print("-" * 30)
 
-<<<<<<< HEAD
     if os.path.exists(TAR_FILENAME):
         print("Zipping {}".format(TAR_FILENAME))
         os.system("gzip " + TAR_FILENAME)
-=======
-    if os.path.exists(tarFileName):
-        print("Zipping {}".format(tarFileName))
-        os.system("gzip " + tarFileName)
 
 if __name__ == "__main__":
-    main()
->>>>>>> 1c6212e1
+    main()