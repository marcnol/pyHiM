--- conflicted
+++ resolved
@@ -20,12 +20,8 @@
 
 """
 import argparse
-<<<<<<< HEAD
 import glob
 import os
-=======
-from fileProcessing.fileManagement import Parameters, folders
->>>>>>> 1c6212e1
 import shutil
 
 from fileProcessing.fileManagement import Folders, Parameters
@@ -105,11 +101,7 @@
                 shutil.rmtree(new_folder)
                 print("{} removed".format(new_folder))
             else:
-<<<<<<< HEAD
                 print("{} does not exist".format(new_folder))
-=======
-                print("{} does not exist".format(newFolder))
 
 if __name__ == "__main__":
-    main()
->>>>>>> 1c6212e1
+    main()