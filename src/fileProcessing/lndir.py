--- conflicted
+++ resolved
@@ -10,26 +10,15 @@
 In the command line, run as 
 
 Example:
-<<<<<<< HEAD
 
 $ lndir.py "/home/marcnol/Repositories/pyHiM/*py" ~/Downloads/test
-=======
-    
-$ lndir.py "/home/marcnol/Repositories/pyHiM/\*py" ~/Downloads/test
->>>>>>> 1c6212e1
 
 Make sure that the first argument has quotation marks if you use wildcards!
 
 """
 
 import glob
-<<<<<<< HEAD
 import os
-=======
-import argparse
-from fileProcessing.fileManagement import Parameters, folders, writeString2File
-import shutil
->>>>>>> 1c6212e1
 import sys
 
 from fileManagement import write_string_to_file
