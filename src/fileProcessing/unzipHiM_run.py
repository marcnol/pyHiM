#!/usr/bin/env python3
# -*- coding: utf-8 -*-
"""
Created on Wed May  5 13:50:54 2021

@author: marcnol

unzips HiM_run.tar.gz recursively

In the command line, run as 
$ unzipHiM_run.py 

to unzip all the directories recursively

"""
import argparse
import glob
import os

# =============================================================================
# MAIN
# =============================================================================

def main():

    parser = argparse.ArgumentParser()
    parser.add_argument("-F", "--rootFolder", help="Folder with images, default: .")
    parser.add_argument(
        "-R",
        "--recursive",
        help="One more depth of folders will be explored and zipped",
        action="store_true",
    )

    args = parser.parse_args()

    if args.rootFolder:
        root_folder_tempo = args.rootFolder
    else:
        root_folder_tempo = os.getcwd()

    if args.recursive:
        recursive = args.recursive
    else:
        recursive = False

    if recursive:
        allFiles = glob.glob(root_folder_tempo + "/*")
        root_folders = [x for x in allFiles if os.path.isdir(x)]
    else:
        root_folders = [root_folder_tempo]

    print("RootFolders: {}".format(root_folders))

    for root_folder in root_folders:

        # opens tarfile
        os.chdir(root_folder)
        tar_filename = "HiMrun.tar.gz"

        if os.path.exists(root_folder + os.sep + tar_filename):

            print("Unzipping archive: {}".format(tar_filename))

            # tar files in root_folder
            markdown_files = [
                os.path.basename(f)
                for f in glob.glob(
                    root_folder + os.sep + "HiM_analysis*.md", recursive=True
                )
            ]
            # md_log_files = [os.path.basename(f) for f in glob.glob(root_folder + os.sep + "log*.txt", recursive=True)]
            log_files = [
                os.path.basename(f)
                for f in glob.glob(
                    root_folder + os.sep + "HiM_analysis*.log", recursive=True
                )
            ]
            session_files = [
                os.path.basename(f)
                for f in glob.glob(
                    root_folder + os.sep + "Session*.json", recursive=True
                )
            ]

            tarcmd = "tar -xzvf " + tar_filename
            print("cmd> {}".format(tarcmd))

            os.system(tarcmd)
        else:
<<<<<<< HEAD
            print("Nothing to unzip in: {}".format(root_folder + os.sep + tar_filename))
=======
            print("Nothing to unzip in: {}".format(rootFolder+os.sep+tarFileName))

if __name__ == "__main__":
    main()
>>>>>>> 1c6212e1
<|MERGE_RESOLUTION|>--- conflicted
+++ resolved
@@ -88,11 +88,7 @@
 
             os.system(tarcmd)
         else:
-<<<<<<< HEAD
             print("Nothing to unzip in: {}".format(root_folder + os.sep + tar_filename))
-=======
-            print("Nothing to unzip in: {}".format(rootFolder+os.sep+tarFileName))
 
 if __name__ == "__main__":
-    main()
->>>>>>> 1c6212e1
+    main()