--- conflicted
+++ resolved
@@ -10,7 +10,7 @@
 """
 # =============================================================================
 # IMPORTS
-# =============================================================================q
+# =============================================================================
 
 import os
 # to remove in a future version
@@ -29,13 +29,10 @@
 # MAIN
 # =============================================================================
 
-<<<<<<< HEAD
-=======
 def main():
     begin_time = datetime.now()
->>>>>>> 1c6212e1
 
-def old_main(run_parameters):
+    run_parameters = fc.him_parse_arguments()
 
     him = fc.HiMFunctionCaller(run_parameters, session_name="HiM_analysis")
     him.initialize()
@@ -48,8 +45,8 @@
     )
     labels = global_param.param_dict["labels"]
 
-    print_log("$ Started logging to: {}".format(him.log_file))
-    print_log("$ labels to process: {}\n".format(labels))
+    print_log(f"$ Started logging to: {him.log_file}")
+    print_log(f"$ labels to process: {labels}\n")
 
     for label in labels:
 
@@ -60,17 +57,9 @@
             file_name="infoList.json",
         )
 
-        print_log(
-            "--------------------------------------------------------------------------"
-        )
-        print_log(
-            ">                  Analyzing label: {}           ".format(
-                current_param.param_dict["acquisition"]["label"]
-            )
-        )
-        print_log(
-            "--------------------------------------------------------------------------"
-        )
+        print_log("--------------------------------------------------------------------------")
+        print_log(f">                  Analyzing label: {current_param.param_dict["acquisition"]["label"]}           ")
+        print_log("--------------------------------------------------------------------------")
 
         current_param.param_dict["parallel"] = him.parallel
         current_param.param_dict["fileNameMD"] = him.markdown_filename
@@ -128,9 +117,7 @@
 
     # exits
     him.current_session.save()
-    print_log(
-        "\n===================={}====================\n".format("Normal termination")
-    )
+    print_log("\n==================== Normal termination ====================\n")
 
     if run_parameters["parallel"]:
         him.cluster.close()
@@ -138,48 +125,8 @@
 
     del him
 
-
-def main(command_line_arguments=None):
-    """main function to run pyHiM
-
-    Parameters
-    ----------
-    command_line_arguments : List, optional
-        Used for test functions, by default None
-    """
-
-    run_args = RunArgs(command_line_arguments)
-
-    pipeline = Pipeline(run_args.cmd_list)
-
-    data = InputData(run_args.data_path)
-    data.check_consistency(pipeline)
-
-    # TODO
-    parameters = InputParameters(run_args.param_path)
-    parameters.check_consistency(pipeline, data)
-
-    pipeline.build_output_folders(run_args.output_path)
-    pipeline.fill(data, parameters)
-    pipeline.run()
+    print_log(f"Elapsed time: {datetime.now() - begin_time}")
 
 
 if __name__ == "__main__":
-    begin_time = datetime.now()
-
-    run_parameters = fc.him_parse_arguments()
-
-    if "new" in run_parameters["cmd"]:
-        main()
-    else:
-        old_main(run_parameters)
-
-<<<<<<< HEAD
-    print_log("Elapsed time: {}".format(datetime.now() - begin_time))
-=======
-    printLog("Elapsed time: {}".format(datetime.now() - begin_time))
-
-
-if __name__ == "__main__":
-    main()
->>>>>>> 1c6212e1
+    main()